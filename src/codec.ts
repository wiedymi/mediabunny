--- conflicted
+++ resolved
@@ -90,11 +90,8 @@
  */
 export const SUBTITLE_CODECS = [
 	'webvtt',
-<<<<<<< HEAD
-=======
 	'tx3g',
 	'ttml',
->>>>>>> 85ae117a
 	'srt',
 	'ass',
 	'ssa',
