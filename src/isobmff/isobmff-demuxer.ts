/*!
 * Copyright (c) 2025-present, Vanilagy and contributors
 *
 * This Source Code Form is subject to the terms of the Mozilla Public
 * License, v. 2.0. If a copy of the MPL was not distributed with this
 * file, You can obtain one at https://mozilla.org/MPL/2.0/.
 */

import {
	AacCodecInfo,
	AudioCodec,
	extractAudioCodecString,
	extractVideoCodecString,
	MediaCodec,
	OPUS_SAMPLE_RATE,
	parseAacAudioSpecificConfig,
	parsePcmCodec,
	PCM_AUDIO_CODECS,
	PcmAudioCodec,
	SubtitleCodec,
	VideoCodec,
} from '../codec';
import {
	Av1CodecInfo,
	AvcDecoderConfigurationRecord,
	extractAv1CodecInfoFromPacket,
	extractVp9CodecInfoFromPacket,
	FlacBlockType,
	HevcDecoderConfigurationRecord,
	Vp9CodecInfo,
} from '../codec-data';
import { Demuxer } from '../demuxer';
import { Input } from '../input';
import {
	InputAudioTrack,
	InputAudioTrackBacking,
	InputSubtitleTrack,
	InputSubtitleTrackBacking,
	InputTrack,
	InputTrackBacking,
	InputVideoTrack,
	InputVideoTrackBacking,
} from '../input-track';
import { PacketRetrievalOptions } from '../media-sink';
import {
	assert,
	binarySearchExact,
	binarySearchLessOrEqual,
	Bitstream,
	COLOR_PRIMARIES_MAP_INVERSE,
	findLastIndex,
	isIso639Dash2LanguageCode,
	last,
	MATRIX_COEFFICIENTS_MAP_INVERSE,
	normalizeRotation,
	roundToMultiple,
	roundToPrecision,
	Rotation,
	textDecoder,
	TransformationMatrix,
	TRANSFER_CHARACTERISTICS_MAP_INVERSE,
	UNDETERMINED_LANGUAGE,
	toDataView,
} from '../misc';
import { EncodedPacket, PLACEHOLDER_DATA } from '../packet';
import { SubtitleCue } from '../subtitles';
import { buildIsobmffMimeType } from './isobmff-misc';
import {
	MAX_BOX_HEADER_SIZE,
	MIN_BOX_HEADER_SIZE,
	readBoxHeader,
	readDataBox,
	readFixed_16_16,
	readFixed_2_30,
	readIsomVariableInteger,
	readMetadataStringShort,
} from './isobmff-reader';
import {
	FileSlice,
	readBytes,
	readF64Be,
	readI16Be,
	readI32Be,
	readI64Be,
	Reader,
	readU16Be,
	readU24Be,
	readU32Be,
	readU64Be,
	readU8,
	readAscii,
} from '../reader';
import { MetadataTags, RichImageData } from '../tags';

type InternalTrack = {
	id: number;
	demuxer: IsobmffDemuxer;
	inputTrack: InputTrack | null;
	timescale: number;
	durationInMovieTimescale: number;
	durationInMediaTimescale: number;
	rotation: Rotation;
	internalCodecId: string | null;
	name: string | null;
	languageCode: string;
	sampleTableByteOffset: number;
	sampleTable: SampleTable | null;
	fragmentLookupTable: FragmentLookupTableEntry[];
	currentFragmentState: FragmentTrackState | null;
	/**
	 * List of all encountered fragment offsets alongside their timestamps. This list never gets truncated, but memory
	 * consumption should be negligible.
	 */
	fragmentPositionCache: {
		moofOffset: number;
		startTimestamp: number;
		endTimestamp: number;
	}[];
	/** The segment durations of all edit list entries leading up to the main one (from which the offset is taken.) */
	editListPreviousSegmentDurations: number;
	/** The media time offset of the main edit list entry (with media time !== -1) */
	editListOffset: number;
} & ({
	info: null;
} | {
	info: {
		type: 'video';
		width: number;
		height: number;
		codec: VideoCodec | null;
		codecDescription: Uint8Array | null;
		colorSpace: VideoColorSpaceInit | null;
		avcCodecInfo: AvcDecoderConfigurationRecord | null;
		hevcCodecInfo: HevcDecoderConfigurationRecord | null;
		vp9CodecInfo: Vp9CodecInfo | null;
		av1CodecInfo: Av1CodecInfo | null;
	};
} | {
	info: {
		type: 'audio';
		numberOfChannels: number;
		sampleRate: number;
		codec: AudioCodec | null;
		codecDescription: Uint8Array | null;
		aacCodecInfo: AacCodecInfo | null;
	};
} | {
	info: {
		type: 'subtitle';
		codec: SubtitleCodec | null;
		codecPrivateText: string | null;
	};
});

type InternalVideoTrack = InternalTrack & {	info: { type: 'video' } };
type InternalAudioTrack = InternalTrack & {	info: { type: 'audio' } };
type InternalSubtitleTrack = InternalTrack & {	info: { type: 'subtitle' } };

type SampleTable = {
	sampleTimingEntries: SampleTimingEntry[];
	sampleCompositionTimeOffsets: SampleCompositionTimeOffsetEntry[];
	sampleSizes: number[];
	keySampleIndices: number[] | null; // Samples that are keyframes
	chunkOffsets: number[];
	sampleToChunk: SampleToChunkEntry[];
	presentationTimestamps: {
		presentationTimestamp: number;
		sampleIndex: number;
	}[] | null;
	/**
	 * Provides a fast map from sample index to index in the sorted presentation timestamps array - so, a fast map from
	 * decode order to presentation order.
	 */
	presentationTimestampIndexMap: number[] | null;
};
type SampleTimingEntry = {
	startIndex: number;
	startDecodeTimestamp: number;
	count: number;
	delta: number;
};
type SampleCompositionTimeOffsetEntry = {
	startIndex: number;
	count: number;
	offset: number;
};
type SampleToChunkEntry = {
	startSampleIndex: number;
	startChunkIndex: number;
	samplesPerChunk: number;
	sampleDescriptionIndex: number;
};

type FragmentTrackDefaults = {
	trackId: number;
	defaultSampleDescriptionIndex: number;
	defaultSampleDuration: number;
	defaultSampleSize: number;
	defaultSampleFlags: number;
};

type FragmentLookupTableEntry = {
	timestamp: number;
	moofOffset: number;
};

type FragmentTrackState = {
	baseDataOffset: number;
	sampleDescriptionIndex: number | null;
	defaultSampleDuration: number | null;
	defaultSampleSize: number | null;
	defaultSampleFlags: number | null;
	startTimestamp: number | null;
};

type FragmentTrackData = {
	track: InternalTrack;
	startTimestamp: number;
	endTimestamp: number;
	firstKeyFrameTimestamp: number | null;
	samples: FragmentTrackSample[];
	presentationTimestamps: {
		presentationTimestamp: number;
		sampleIndex: number;
	}[];
	startTimestampIsFinal: boolean;
};

type FragmentTrackSample = {
	presentationTimestamp: number;
	duration: number;
	byteOffset: number;
	byteSize: number;
	isKeyFrame: boolean;
};

type Fragment = {
	moofOffset: number;
	moofSize: number;
	implicitBaseDataOffset: number;
	trackData: Map<InternalTrack['id'], FragmentTrackData>;
};

export class IsobmffDemuxer extends Demuxer {
	reader: Reader;
	moovSlice: FileSlice | null = null;

	currentTrack: InternalTrack | null = null;
	tracks: InternalTrack[] = [];
	metadataPromise: Promise<void> | null = null;
	movieTimescale = -1;
	movieDurationInTimescale = -1;
	isQuickTime = false;
	metadataTags: MetadataTags = {};
	currentMetadataKeys: Map<number, string> | null = null;

	isFragmented = false;
	fragmentTrackDefaults: FragmentTrackDefaults[] = [];
	currentFragment: Fragment | null = null;
	/**
	 * Caches the last fragment that was read. Based on the assumption that there will be multiple reads to the
	 * same fragment in quick succession.
	 */
	lastReadFragment: Fragment | null = null;

	constructor(input: Input) {
		super(input);

		this.reader = input._reader;
	}

	override async computeDuration() {
		const tracks = await this.getTracks();
		const trackDurations = await Promise.all(tracks.map(x => x.computeDuration()));
		return Math.max(0, ...trackDurations);
	}

	override async getTracks() {
		await this.readMetadata();
		return this.tracks.map(track => track.inputTrack!);
	}

	override async getMimeType() {
		await this.readMetadata();

		const codecStrings = await Promise.all(this.tracks.map(x => x.inputTrack!.getCodecParameterString()));

		return buildIsobmffMimeType({
			isQuickTime: this.isQuickTime,
			hasVideo: this.tracks.some(x => x.info?.type === 'video'),
			hasAudio: this.tracks.some(x => x.info?.type === 'audio'),
			codecStrings: codecStrings.filter(Boolean) as string[],
		});
	}

	async getMetadataTags() {
		await this.readMetadata();
		return this.metadataTags;
	}

	readMetadata() {
		return this.metadataPromise ??= (async () => {
			let currentPos = 0;
			while (true) {
				let slice = this.reader.requestSliceRange(currentPos, MIN_BOX_HEADER_SIZE, MAX_BOX_HEADER_SIZE);
				if (slice instanceof Promise) slice = await slice;
				if (!slice) break;

				const startPos = currentPos;
				const boxInfo = readBoxHeader(slice);
				if (!boxInfo) {
					break;
				}

				if (boxInfo.name === 'ftyp') {
					const majorBrand = readAscii(slice, 4);
					this.isQuickTime = majorBrand === 'qt  ';
				} else if (boxInfo.name === 'moov') {
					// Found moov, load it

					let moovSlice = this.reader.requestSlice(slice.filePos, boxInfo.contentSize);
					if (moovSlice instanceof Promise) moovSlice = await moovSlice;
					if (!moovSlice) break;

					this.moovSlice = moovSlice;
					this.readContiguousBoxes(this.moovSlice);

					for (const track of this.tracks) {
						// Modify the edit list offset based on the previous segment durations. They are in different
						// timescales, so we first convert to seconds and then into the track timescale.
						const previousSegmentDurationsInSeconds
							= track.editListPreviousSegmentDurations / this.movieTimescale;
						track.editListOffset -= Math.round(previousSegmentDurationsInSeconds * track.timescale);
					}

					break;
				}

				currentPos = startPos + boxInfo.totalSize;
			}

			if (this.isFragmented && this.reader.fileSize !== null) {
				// The last 4 bytes may contain the size of the mfra box at the end of the file
				let lastWordSlice = this.reader.requestSlice(this.reader.fileSize - 4, 4);
				if (lastWordSlice instanceof Promise) lastWordSlice = await lastWordSlice;
				assert(lastWordSlice);

				const lastWord = readU32Be(lastWordSlice);
				const potentialMfraPos = this.reader.fileSize - lastWord;

				if (potentialMfraPos >= 0 && potentialMfraPos <= this.reader.fileSize - MAX_BOX_HEADER_SIZE) {
					let mfraHeaderSlice = this.reader.requestSliceRange(
						potentialMfraPos,
						MIN_BOX_HEADER_SIZE,
						MAX_BOX_HEADER_SIZE,
					);
					if (mfraHeaderSlice instanceof Promise) mfraHeaderSlice = await mfraHeaderSlice;

					if (mfraHeaderSlice) {
						const boxInfo = readBoxHeader(mfraHeaderSlice);

						if (boxInfo && boxInfo.name === 'mfra') {
							// We found the mfra box, allowing for much better random access. Let's parse it.
							let mfraSlice = this.reader.requestSlice(mfraHeaderSlice.filePos, boxInfo.contentSize);
							if (mfraSlice instanceof Promise) mfraSlice = await mfraSlice;

							if (mfraSlice) {
								this.readContiguousBoxes(mfraSlice);
							}
						}
					}
				}
			}
		})();
	}

	getSampleTableForTrack(internalTrack: InternalTrack) {
		if (internalTrack.sampleTable) {
			return internalTrack.sampleTable;
		}

		const sampleTable: SampleTable = {
			sampleTimingEntries: [],
			sampleCompositionTimeOffsets: [],
			sampleSizes: [],
			keySampleIndices: null,
			chunkOffsets: [],
			sampleToChunk: [],
			presentationTimestamps: null,
			presentationTimestampIndexMap: null,
		};
		internalTrack.sampleTable = sampleTable;

		assert(this.moovSlice);
		const stblContainerSlice = this.moovSlice.slice(internalTrack.sampleTableByteOffset);

		this.currentTrack = internalTrack;
		this.traverseBox(stblContainerSlice);
		this.currentTrack = null;

		const isPcmCodec = internalTrack.info?.type === 'audio'
			&& internalTrack.info.codec
			&& (PCM_AUDIO_CODECS as readonly string[]).includes(internalTrack.info.codec);

		if (isPcmCodec && sampleTable.sampleCompositionTimeOffsets.length === 0) {
			// If the audio has PCM samples, the way the samples are defined in the sample table is somewhat
			// suboptimal: Each individual audio sample is its own sample, meaning we can have 48000 samples per second.
			// Because we treat each sample as its own atomic unit that can be decoded, this would lead to a huge
			// amount of very short samples for PCM audio. So instead, we make a transformation: If the audio is in PCM,
			// we say that each chunk (that normally holds many samples) now is one big sample. We can this because
			// the samples in the chunk are contiguous and the format is PCM, so the entire chunk as one thing still
			// encodes valid audio information.

			assert(internalTrack.info?.type === 'audio');
			const pcmInfo = parsePcmCodec(internalTrack.info.codec as PcmAudioCodec);

			const newSampleTimingEntries: SampleTimingEntry[] = [];
			const newSampleSizes: number[] = [];

			for (let i = 0; i < sampleTable.sampleToChunk.length; i++) {
				const chunkEntry = sampleTable.sampleToChunk[i]!;
				const nextEntry = sampleTable.sampleToChunk[i + 1];
				const chunkCount = (nextEntry ? nextEntry.startChunkIndex : sampleTable.chunkOffsets.length)
					- chunkEntry.startChunkIndex;

				for (let j = 0; j < chunkCount; j++) {
					const startSampleIndex = chunkEntry.startSampleIndex + j * chunkEntry.samplesPerChunk;
					const endSampleIndex = startSampleIndex + chunkEntry.samplesPerChunk; // Exclusive, outside of chunk

					const startTimingEntryIndex = binarySearchLessOrEqual(
						sampleTable.sampleTimingEntries,
						startSampleIndex,
						x => x.startIndex,
					);
					const startTimingEntry = sampleTable.sampleTimingEntries[startTimingEntryIndex]!;
					const endTimingEntryIndex = binarySearchLessOrEqual(
						sampleTable.sampleTimingEntries,
						endSampleIndex,
						x => x.startIndex,
					);
					const endTimingEntry = sampleTable.sampleTimingEntries[endTimingEntryIndex]!;

					const firstSampleTimestamp = startTimingEntry.startDecodeTimestamp
						+ (startSampleIndex - startTimingEntry.startIndex) * startTimingEntry.delta;
					const lastSampleTimestamp = endTimingEntry.startDecodeTimestamp
						+ (endSampleIndex - endTimingEntry.startIndex) * endTimingEntry.delta;
					const delta = lastSampleTimestamp - firstSampleTimestamp;

					const lastSampleTimingEntry = last(newSampleTimingEntries);
					if (lastSampleTimingEntry && lastSampleTimingEntry.delta === delta) {
						lastSampleTimingEntry.count++;
					} else {
						// One sample for the entire chunk
						newSampleTimingEntries.push({
							startIndex: chunkEntry.startChunkIndex + j,
							startDecodeTimestamp: firstSampleTimestamp,
							count: 1,
							delta,
						});
					}

					// Instead of determining the chunk's size by looping over the samples sizes in the sample table, we
					// can directly compute it as we know how many PCM frames are in this chunk, and the size of each
					// PCM frame. This also improves compatibility with some files which fail to write proper sample
					// size values into their sample tables in the PCM case.
					const chunkSize = chunkEntry.samplesPerChunk
						* pcmInfo.sampleSize
						* internalTrack.info.numberOfChannels;

					newSampleSizes.push(chunkSize);
				}

				chunkEntry.startSampleIndex = chunkEntry.startChunkIndex;
				chunkEntry.samplesPerChunk = 1;
			}

			sampleTable.sampleTimingEntries = newSampleTimingEntries;
			sampleTable.sampleSizes = newSampleSizes;
		}

		if (sampleTable.sampleCompositionTimeOffsets.length > 0) {
			// If composition time offsets are defined, we must build a list of all presentation timestamps and then
			// sort them
			sampleTable.presentationTimestamps = [];

			for (const entry of sampleTable.sampleTimingEntries) {
				for (let i = 0; i < entry.count; i++) {
					sampleTable.presentationTimestamps.push({
						presentationTimestamp: entry.startDecodeTimestamp + i * entry.delta,
						sampleIndex: entry.startIndex + i,
					});
				}
			}

			for (const entry of sampleTable.sampleCompositionTimeOffsets) {
				for (let i = 0; i < entry.count; i++) {
					const sampleIndex = entry.startIndex + i;
					const sample = sampleTable.presentationTimestamps[sampleIndex];
					if (!sample) {
						continue;
					}

					sample.presentationTimestamp += entry.offset;
				}
			}

			sampleTable.presentationTimestamps.sort((a, b) => a.presentationTimestamp - b.presentationTimestamp);

			sampleTable.presentationTimestampIndexMap = Array(sampleTable.presentationTimestamps.length).fill(-1);
			for (let i = 0; i < sampleTable.presentationTimestamps.length; i++) {
				sampleTable.presentationTimestampIndexMap[sampleTable.presentationTimestamps[i]!.sampleIndex] = i;
			}
		} else {
			// If they're not defined, we can simply use the decode timestamps as presentation timestamps
		}

		return sampleTable;
	}

	async readFragment(startPos: number): Promise<Fragment> {
		if (this.lastReadFragment?.moofOffset === startPos) {
			return this.lastReadFragment;
		}

		let headerSlice = this.reader.requestSliceRange(startPos, MIN_BOX_HEADER_SIZE, MAX_BOX_HEADER_SIZE);
		if (headerSlice instanceof Promise) headerSlice = await headerSlice;
		assert(headerSlice);

		const moofBoxInfo = readBoxHeader(headerSlice);
		assert(moofBoxInfo?.name === 'moof');

		let entireSlice = this.reader.requestSlice(startPos, moofBoxInfo.totalSize);
		if (entireSlice instanceof Promise) entireSlice = await entireSlice;
		assert(entireSlice);

		this.traverseBox(entireSlice);

		const fragment = this.lastReadFragment;
		assert(fragment && fragment.moofOffset === startPos);

		for (const [, trackData] of fragment.trackData) {
			const track = trackData.track;
			const { fragmentPositionCache } = track;

			if (!trackData.startTimestampIsFinal) {
				// It may be that some tracks don't define the base decode time, i.e. when the fragment begins. This
				// we'll need to figure out the start timestamp another way. We'll compute the timestamp by accessing
				// the lookup entries and fragment cache, which works out nicely with the lookup algorithm: If these
				// exist, then the lookup will automatically start at the furthest possible point. If they don't, the
				// lookup starts sequentially from the start, incrementally summing up all fragment durations. It's sort
				// of implicit, but it ends up working nicely.

				const lookupEntry = track.fragmentLookupTable.find(x => x.moofOffset === fragment.moofOffset);
				if (lookupEntry) {
					// There's a lookup entry, let's use its timestamp
					offsetFragmentTrackDataByTimestamp(trackData, lookupEntry.timestamp);
				} else {
					const lastCacheIndex = binarySearchLessOrEqual(
						fragmentPositionCache,
						fragment.moofOffset - 1,
						x => x.moofOffset,
					);
					if (lastCacheIndex !== -1) {
						// Let's use the timestamp of the previous fragment in the cache
						const lastCache = fragmentPositionCache[lastCacheIndex]!;
						offsetFragmentTrackDataByTimestamp(trackData, lastCache.endTimestamp);
					} else {
						// We're the first fragment I guess, "offset by 0"
					}
				}

				trackData.startTimestampIsFinal = true;
			}

			// Let's remember that a fragment with a given timestamp is here, speeding up future lookups if no
			// lookup table exists
			const insertionIndex = binarySearchLessOrEqual(
				fragmentPositionCache,
				trackData.startTimestamp,
				x => x.startTimestamp,
			);
			if (
				insertionIndex === -1
				|| fragmentPositionCache[insertionIndex]!.moofOffset !== fragment.moofOffset
			) {
				fragmentPositionCache.splice(insertionIndex + 1, 0, {
					moofOffset: fragment.moofOffset,
					startTimestamp: trackData.startTimestamp,
					endTimestamp: trackData.endTimestamp,
				});
			}
		}

		return fragment;
	}

	readContiguousBoxes(slice: FileSlice) {
		const startIndex = slice.filePos;

		while (slice.filePos - startIndex <= slice.length - MIN_BOX_HEADER_SIZE) {
			const foundBox = this.traverseBox(slice);

			if (!foundBox) {
				break;
			}
		}
	}

	// eslint-disable-next-line @stylistic/generator-star-spacing
	*iterateContiguousBoxes(slice: FileSlice) {
		const startIndex = slice.filePos;

		while (slice.filePos - startIndex <= slice.length - MIN_BOX_HEADER_SIZE) {
			const startPos = slice.filePos;
			const boxInfo = readBoxHeader(slice);
			if (!boxInfo) {
				break;
			}

			yield { boxInfo, slice };
			slice.filePos = startPos + boxInfo.totalSize;
		}
	}

	traverseBox(slice: FileSlice): boolean {
		const startPos = slice.filePos;
		const boxInfo = readBoxHeader(slice);
		if (!boxInfo) {
			return false;
		}

		const contentStartPos = slice.filePos;
		const boxEndPos = startPos + boxInfo.totalSize;

		switch (boxInfo.name) {
			case 'mdia':
			case 'minf':
			case 'dinf':
			case 'mfra':
			case 'edts': {
				this.readContiguousBoxes(slice.slice(contentStartPos, boxInfo.contentSize));
			}; break;

			case 'mvhd': {
				const version = readU8(slice);
				slice.skip(3); // Flags

				if (version === 1) {
					slice.skip(8 + 8);
					this.movieTimescale = readU32Be(slice);
					this.movieDurationInTimescale = readU64Be(slice);
				} else {
					slice.skip(4 + 4);
					this.movieTimescale = readU32Be(slice);
					this.movieDurationInTimescale = readU32Be(slice);
				}
			}; break;

			case 'trak': {
				const track = {
					id: -1,
					demuxer: this,
					inputTrack: null,
					info: null,
					timescale: -1,
					durationInMovieTimescale: -1,
					durationInMediaTimescale: -1,
					rotation: 0,
					internalCodecId: null,
					name: null,
					languageCode: UNDETERMINED_LANGUAGE,
					sampleTableByteOffset: -1,
					sampleTable: null,
					fragmentLookupTable: [],
					currentFragmentState: null,
					fragmentPositionCache: [],
					editListPreviousSegmentDurations: 0,
					editListOffset: 0,
				} satisfies InternalTrack as InternalTrack;
				this.currentTrack = track;

				this.readContiguousBoxes(slice.slice(contentStartPos, boxInfo.contentSize));

				if (track.id !== -1 && track.timescale !== -1 && track.info !== null) {
					if (track.info.type === 'video' && track.info.width !== -1) {
						const videoTrack = track as InternalVideoTrack;
						track.inputTrack = new InputVideoTrack(this.input, new IsobmffVideoTrackBacking(videoTrack));
						this.tracks.push(track);
					} else if (track.info.type === 'audio' && track.info.numberOfChannels !== -1) {
						const audioTrack = track as InternalAudioTrack;
						track.inputTrack = new InputAudioTrack(this.input, new IsobmffAudioTrackBacking(audioTrack));
						this.tracks.push(track);
					} else if (track.info.type === 'subtitle') {
						const subtitleTrack = track as InternalSubtitleTrack;
						track.inputTrack = new InputSubtitleTrack(this.input, new IsobmffSubtitleTrackBacking(subtitleTrack));
						this.tracks.push(track);
					}
				}

				this.currentTrack = null;
			}; break;

			case 'tkhd': {
				const track = this.currentTrack;
				if (!track) {
					break;
				}

				const version = readU8(slice);
				const flags = readU24Be(slice);

				const trackEnabled = (flags & 0x1) !== 0;
				if (!trackEnabled) {
					break;
				}

				// Skip over creation & modification time to reach the track ID
				if (version === 0) {
					slice.skip(8);
					track.id = readU32Be(slice);
					slice.skip(4);
					track.durationInMovieTimescale = readU32Be(slice);
				} else if (version === 1) {
					slice.skip(16);
					track.id = readU32Be(slice);
					slice.skip(4);
					track.durationInMovieTimescale = readU64Be(slice);
				} else {
					throw new Error(`Incorrect track header version ${version}.`);
				}

				slice.skip(2 * 4 + 2 + 2 + 2 + 2);
				const matrix: TransformationMatrix = [
					readFixed_16_16(slice),
					readFixed_16_16(slice),
					readFixed_2_30(slice),
					readFixed_16_16(slice),
					readFixed_16_16(slice),
					readFixed_2_30(slice),
					readFixed_16_16(slice),
					readFixed_16_16(slice),
					readFixed_2_30(slice),
				];

				const rotation = normalizeRotation(roundToMultiple(extractRotationFromMatrix(matrix), 90));
				assert(rotation === 0 || rotation === 90 || rotation === 180 || rotation === 270);

				track.rotation = rotation;
			}; break;

			case 'elst': {
				const track = this.currentTrack;
				if (!track) {
					break;
				}

				const version = readU8(slice);
				slice.skip(3); // Flags

				let relevantEntryFound = false;
				let previousSegmentDurations = 0;

				const entryCount = readU32Be(slice);
				for (let i = 0; i < entryCount; i++) {
					const segmentDuration = version === 1
						? readU64Be(slice)
						: readU32Be(slice);
					const mediaTime = version === 1
						? readI64Be(slice)
						: readI32Be(slice);
					const mediaRate = readFixed_16_16(slice);

					if (segmentDuration === 0) {
						// Don't care
						continue;
					}

					if (relevantEntryFound) {
						console.warn(
							'Unsupported edit list: multiple edits are not currently supported. Only using first edit.',
						);
						break;
					}

					if (mediaTime === -1) {
						previousSegmentDurations += segmentDuration;
						continue;
					}

					if (mediaRate !== 1) {
						console.warn('Unsupported edit list entry: media rate must be 1.');
						break;
					}

					track.editListPreviousSegmentDurations = previousSegmentDurations;
					track.editListOffset = mediaTime;
					relevantEntryFound = true;
				}
			}; break;

			case 'mdhd': {
				const track = this.currentTrack;
				if (!track) {
					break;
				}

				const version = readU8(slice);
				slice.skip(3); // Flags

				if (version === 0) {
					slice.skip(8);
					track.timescale = readU32Be(slice);
					track.durationInMediaTimescale = readU32Be(slice);
				} else if (version === 1) {
					slice.skip(16);
					track.timescale = readU32Be(slice);
					track.durationInMediaTimescale = readU64Be(slice);
				}

				let language = readU16Be(slice);

				if (language > 0) {
					track.languageCode = '';

					for (let i = 0; i < 3; i++) {
						track.languageCode = String.fromCharCode(0x60 + (language & 0b11111)) + track.languageCode;
						language >>= 5;
					}

					if (!isIso639Dash2LanguageCode(track.languageCode)) {
						// Sometimes the bytes are garbage
						track.languageCode = UNDETERMINED_LANGUAGE;
					}
				}
			}; break;

			case 'hdlr': {
				const track = this.currentTrack;
				if (!track) {
					break;
				}

				slice.skip(8); // Version + flags + pre-defined
				const handlerType = readAscii(slice, 4);

				if (handlerType === 'vide') {
					track.info = {
						type: 'video',
						width: -1,
						height: -1,
						codec: null,
						codecDescription: null,
						colorSpace: null,
						avcCodecInfo: null,
						hevcCodecInfo: null,
						vp9CodecInfo: null,
						av1CodecInfo: null,
					};
				} else if (handlerType === 'soun') {
					track.info = {
						type: 'audio',
						numberOfChannels: -1,
						sampleRate: -1,
						codec: null,
						codecDescription: null,
						aacCodecInfo: null,
					};
				} else if (handlerType === 'text' || handlerType === 'subt' || handlerType === 'sbtl') {
					track.info = {
						type: 'subtitle',
						codec: null,
						codecPrivateText: null,
					};
				}
			}; break;

			case 'stbl': {
				const track = this.currentTrack;
				if (!track) {
					break;
				}

				track.sampleTableByteOffset = startPos;

				this.readContiguousBoxes(slice.slice(contentStartPos, boxInfo.contentSize));
			}; break;

			case 'stsd': {
				const track = this.currentTrack;
				if (!track) {
					break;
				}

				if (track.info === null || track.sampleTable) {
					break;
				}

				const stsdVersion = readU8(slice);
				slice.skip(3); // Flags

				const entries = readU32Be(slice);

				for (let i = 0; i < entries; i++) {
					const sampleBoxStartPos = slice.filePos;
					const sampleBoxInfo = readBoxHeader(slice);
					if (!sampleBoxInfo) {
						break;
					}

					track.internalCodecId = sampleBoxInfo.name;
					const lowercaseBoxName = sampleBoxInfo.name.toLowerCase();

					if (track.info.type === 'video') {
						if (lowercaseBoxName === 'avc1') {
							track.info.codec = 'avc';
						} else if (lowercaseBoxName === 'hvc1' || lowercaseBoxName === 'hev1') {
							track.info.codec = 'hevc';
						} else if (lowercaseBoxName === 'vp08') {
							track.info.codec = 'vp8';
						} else if (lowercaseBoxName === 'vp09') {
							track.info.codec = 'vp9';
						} else if (lowercaseBoxName === 'av01') {
							track.info.codec = 'av1';
						} else if (lowercaseBoxName === 'mp4v') {
							track.info.codec = 'mpeg4';
						} else {
							console.warn(`Unsupported video codec (sample entry type '${sampleBoxInfo.name}').`);
						}

						slice.skip(6 * 1 + 2 + 2 + 2 + 3 * 4);

						track.info.width = readU16Be(slice);
						track.info.height = readU16Be(slice);

						slice.skip(4 + 4 + 4 + 2 + 32 + 2 + 2);

						this.readContiguousBoxes(
							slice.slice(
								slice.filePos,
								(sampleBoxStartPos + sampleBoxInfo.totalSize) - slice.filePos,
							),
						);
					} else if (track.info.type === 'subtitle') {
						// Parse subtitle sample entries
						slice.skip(6); // Reserved
						const dataReferenceIndex = readU16Be(slice);

						// Detect subtitle codec based on sample entry box type
						if (lowercaseBoxName === 'wvtt') {
							track.info.codec = 'webvtt';
						} else if (lowercaseBoxName === 'tx3g' || lowercaseBoxName === 'text') {
<<<<<<< HEAD
							// 3GPP Timed Text - treat as SRT
							track.info.codec = 'srt';
						} else if (lowercaseBoxName === 'stpp') {
							// TTML/XML subtitles - treat as WebVTT for now
							track.info.codec = 'webvtt';
=======
							// 3GPP Timed Text
							track.info.codec = 'tx3g';
						} else if (lowercaseBoxName === 'stpp') {
							// TTML/IMSC subtitles
							track.info.codec = 'ttml';
>>>>>>> 85ae117a
						}

						this.readContiguousBoxes(
							slice.slice(
								slice.filePos,
								(sampleBoxStartPos + sampleBoxInfo.totalSize) - slice.filePos,
							),
						);
					} else {
						if (lowercaseBoxName === 'mp4a') {
							// We don't know the codec yet (might be AAC, might be MP3), need to read the esds box
						} else if (lowercaseBoxName === 'opus') {
							track.info.codec = 'opus';
						} else if (lowercaseBoxName === 'flac') {
							track.info.codec = 'flac';
						} else if (
							lowercaseBoxName === 'twos'
							|| lowercaseBoxName === 'sowt'
							|| lowercaseBoxName === 'raw '
							|| lowercaseBoxName === 'in24'
							|| lowercaseBoxName === 'in32'
							|| lowercaseBoxName === 'fl32'
							|| lowercaseBoxName === 'fl64'
							|| lowercaseBoxName === 'lpcm'
							|| lowercaseBoxName === 'ipcm' // ISO/IEC 23003-5
							|| lowercaseBoxName === 'fpcm' // "
						) {
							// It's PCM
							// developer.apple.com/documentation/quicktime-file-format/sound_sample_descriptions/
						} else if (lowercaseBoxName === 'ulaw') {
							track.info.codec = 'ulaw';
						} else if (lowercaseBoxName === 'alaw') {
							track.info.codec = 'alaw';
						} else if (lowercaseBoxName === 'ac-3') {
							track.info.codec = 'ac3';
						} else if (lowercaseBoxName === 'ec-3') {
							track.info.codec = 'eac3';
						} else {
							console.warn(`Unsupported audio codec (sample entry type '${sampleBoxInfo.name}').`);
						}

						slice.skip(6 * 1 + 2);

						const version = readU16Be(slice);
						slice.skip(3 * 2);

						let channelCount = readU16Be(slice);
						let sampleSize = readU16Be(slice);

						slice.skip(2 * 2);

						// Can't use fixed16_16 as that's signed
						let sampleRate = readU32Be(slice) / 0x10000;

						if (stsdVersion === 0 && version > 0) {
							// Additional QuickTime fields
							if (version === 1) {
								slice.skip(4);
								sampleSize = 8 * readU32Be(slice);
								slice.skip(2 * 4);
							} else if (version === 2) {
								slice.skip(4);
								sampleRate = readF64Be(slice);
								channelCount = readU32Be(slice);
								slice.skip(4); // Always 0x7f000000

								sampleSize = readU32Be(slice);

								const flags = readU32Be(slice);

								slice.skip(2 * 4);

								if (lowercaseBoxName === 'lpcm') {
									const bytesPerSample = (sampleSize + 7) >> 3;
									const isFloat = Boolean(flags & 1);
									const isBigEndian = Boolean(flags & 2);
									const sFlags = flags & 4 ? -1 : 0; // I guess it means "signed flags" or something?

									if (sampleSize > 0 && sampleSize <= 64) {
										if (isFloat) {
											if (sampleSize === 32) {
												track.info.codec = isBigEndian ? 'pcm-f32be' : 'pcm-f32';
											}
										} else {
											if (sFlags & (1 << (bytesPerSample - 1))) {
												if (bytesPerSample === 1) {
													track.info.codec = 'pcm-s8';
												} else if (bytesPerSample === 2) {
													track.info.codec = isBigEndian ? 'pcm-s16be' : 'pcm-s16';
												} else if (bytesPerSample === 3) {
													track.info.codec = isBigEndian ? 'pcm-s24be' : 'pcm-s24';
												} else if (bytesPerSample === 4) {
													track.info.codec = isBigEndian ? 'pcm-s32be' : 'pcm-s32';
												}
											} else {
												if (bytesPerSample === 1) {
													track.info.codec = 'pcm-u8';
												}
											}
										}
									}

									if (track.info.codec === null) {
										console.warn('Unsupported PCM format.');
									}
								}
							}
						}

						if (track.info.codec === 'opus') {
							sampleRate = OPUS_SAMPLE_RATE; // Always the same
						}

						track.info.numberOfChannels = channelCount;
						track.info.sampleRate = sampleRate;

						// PCM codec assignments
						if (lowercaseBoxName === 'twos') {
							if (sampleSize === 8) {
								track.info.codec = 'pcm-s8';
							} else if (sampleSize === 16) {
								track.info.codec = 'pcm-s16be';
							} else {
								console.warn(`Unsupported sample size ${sampleSize} for codec 'twos'.`);
								track.info.codec = null;
							}
						} else if (lowercaseBoxName === 'sowt') {
							if (sampleSize === 8) {
								track.info.codec = 'pcm-s8';
							} else if (sampleSize === 16) {
								track.info.codec = 'pcm-s16';
							} else {
								console.warn(`Unsupported sample size ${sampleSize} for codec 'sowt'.`);
								track.info.codec = null;
							}
						} else if (lowercaseBoxName === 'raw ') {
							track.info.codec = 'pcm-u8';
						} else if (lowercaseBoxName === 'in24') {
							track.info.codec = 'pcm-s24be';
						} else if (lowercaseBoxName === 'in32') {
							track.info.codec = 'pcm-s32be';
						} else if (lowercaseBoxName === 'fl32') {
							track.info.codec = 'pcm-f32be';
						} else if (lowercaseBoxName === 'fl64') {
							track.info.codec = 'pcm-f64be';
						} else if (lowercaseBoxName === 'ipcm') {
							track.info.codec = 'pcm-s16be'; // Placeholder, will be adjusted by the pcmC box
						} else if (lowercaseBoxName === 'fpcm') {
							track.info.codec = 'pcm-f32be'; // Placeholder, will be adjusted by the pcmC box
						}

						this.readContiguousBoxes(
							slice.slice(
								slice.filePos,
								(sampleBoxStartPos + sampleBoxInfo.totalSize) - slice.filePos,
							),
						);
					}
				}
			}; break;

			case 'avcC': {
				const track = this.currentTrack;
				if (!track) {
					break;
				}
				assert(track.info);

				if (track.info.type === 'video') {
					track.info.codecDescription = readBytes(slice, boxInfo.contentSize);
				}
			}; break;

			case 'hvcC': {
				const track = this.currentTrack;
				if (!track) {
					break;
				}
				assert(track.info);

				if (track.info.type === 'video') {
					track.info.codecDescription = readBytes(slice, boxInfo.contentSize);
				}
			}; break;

			case 'vpcC': {
				const track = this.currentTrack;
				if (!track) {
					break;
				}
				assert(track.info?.type === 'video');

				slice.skip(4); // Version + flags

				const profile = readU8(slice);
				const level = readU8(slice);
				const thirdByte = readU8(slice);
				const bitDepth = thirdByte >> 4;
				const chromaSubsampling = (thirdByte >> 1) & 0b111;
				const videoFullRangeFlag = thirdByte & 1;
				const colourPrimaries = readU8(slice);
				const transferCharacteristics = readU8(slice);
				const matrixCoefficients = readU8(slice);

				track.info.vp9CodecInfo = {
					profile,
					level,
					bitDepth,
					chromaSubsampling,
					videoFullRangeFlag,
					colourPrimaries,
					transferCharacteristics,
					matrixCoefficients,
				};
			}; break;

			case 'av1C': {
				const track = this.currentTrack;
				if (!track) {
					break;
				}
				assert(track.info?.type === 'video');

				slice.skip(1); // Marker + version

				const secondByte = readU8(slice);
				const profile = secondByte >> 5;
				const level = secondByte & 0b11111;

				const thirdByte = readU8(slice);
				const tier = thirdByte >> 7;
				const highBitDepth = (thirdByte >> 6) & 1;
				const twelveBit = (thirdByte >> 5) & 1;
				const monochrome = (thirdByte >> 4) & 1;
				const chromaSubsamplingX = (thirdByte >> 3) & 1;
				const chromaSubsamplingY = (thirdByte >> 2) & 1;
				const chromaSamplePosition = thirdByte & 0b11;

				// Logic from https://aomediacodec.github.io/av1-spec/av1-spec.pdf
				const bitDepth = profile === 2 && highBitDepth ? (twelveBit ? 12 : 10) : (highBitDepth ? 10 : 8);

				track.info.av1CodecInfo = {
					profile,
					level,
					tier,
					bitDepth,
					monochrome,
					chromaSubsamplingX,
					chromaSubsamplingY,
					chromaSamplePosition,
				};
			}; break;

			case 'colr': {
				const track = this.currentTrack;
				if (!track) {
					break;
				}
				assert(track.info?.type === 'video');

				const colourType = readAscii(slice, 4);
				if (colourType !== 'nclx') {
					break;
				}

				const colourPrimaries = readU16Be(slice);
				const transferCharacteristics = readU16Be(slice);
				const matrixCoefficients = readU16Be(slice);
				const fullRangeFlag = Boolean(readU8(slice) & 0x80);

				track.info.colorSpace = {
					primaries: COLOR_PRIMARIES_MAP_INVERSE[colourPrimaries],
					transfer: TRANSFER_CHARACTERISTICS_MAP_INVERSE[transferCharacteristics],
					matrix: MATRIX_COEFFICIENTS_MAP_INVERSE[matrixCoefficients],
					fullRange: fullRangeFlag,
				} as VideoColorSpaceInit;
			}; break;

			case 'wave': {
				this.readContiguousBoxes(slice.slice(contentStartPos, boxInfo.contentSize));
			}; break;

			case 'esds': {
				const track = this.currentTrack;
				if (!track) {
					break;
				}
				if (track.info?.type !== 'audio' && track.info?.type !== 'video') {
					break;
				}

				slice.skip(4); // Version + flags

				const tag = readU8(slice);
				assert(tag === 0x03); // ES Descriptor

				readIsomVariableInteger(slice); // Length

				slice.skip(2); // ES ID
				const mixed = readU8(slice);

				const streamDependenceFlag = (mixed & 0x80) !== 0;
				const urlFlag = (mixed & 0x40) !== 0;
				const ocrStreamFlag = (mixed & 0x20) !== 0;

				if (streamDependenceFlag) {
					slice.skip(2);
				}
				if (urlFlag) {
					const urlLength = readU8(slice);
					slice.skip(urlLength);
				}
				if (ocrStreamFlag) {
					slice.skip(2);
				}

				const decoderConfigTag = readU8(slice);
				assert(decoderConfigTag === 0x04); // DecoderConfigDescriptor

				const decoderConfigDescriptorLength = readIsomVariableInteger(slice); // Length

				const payloadStart = slice.filePos;

				const objectTypeIndication = readU8(slice);
				if (track.info.type === 'audio') {
					if (objectTypeIndication === 0x40 || objectTypeIndication === 0x67) {
						track.info.codec = 'aac';
						track.info.aacCodecInfo = { isMpeg2: objectTypeIndication === 0x67 };
					} else if (objectTypeIndication === 0x69 || objectTypeIndication === 0x6b) {
						track.info.codec = 'mp3';
					} else if (objectTypeIndication === 0xdd) {
						track.info.codec = 'vorbis';
					} else {
						console.warn(
							`Unsupported audio codec (objectTypeIndication ${objectTypeIndication}) - discarding track.`,
						);
					}
				} else if (track.info.type === 'video') {
					if (objectTypeIndication === 0x20) {
						track.info.codec = 'mpeg4';
					}
				}

				slice.skip(1 + 3 + 4 + 4);

				if (decoderConfigDescriptorLength > slice.filePos - payloadStart) {
					// There's a DecoderSpecificInfo at the end, let's read it

					const decoderSpecificInfoTag = readU8(slice);
					assert(decoderSpecificInfoTag === 0x05); // DecoderSpecificInfo

					const decoderSpecificInfoLength = readIsomVariableInteger(slice);
					track.info.codecDescription = readBytes(slice, decoderSpecificInfoLength);

					if (track.info.type === 'audio' && track.info.codec === 'aac') {
						// Let's try to deduce more accurate values directly from the AudioSpecificConfig:
						const audioSpecificConfig = parseAacAudioSpecificConfig(track.info.codecDescription);
						if (audioSpecificConfig.numberOfChannels !== null) {
							track.info.numberOfChannels = audioSpecificConfig.numberOfChannels;
						}
						if (audioSpecificConfig.sampleRate !== null) {
							track.info.sampleRate = audioSpecificConfig.sampleRate;
						}
					}
				}
			}; break;

			case 'enda': {
				const track = this.currentTrack;
				if (!track) {
					break;
				}
				assert(track.info?.type === 'audio');

				const littleEndian = readU16Be(slice) & 0xff; // 0xff is from FFmpeg

				if (littleEndian) {
					if (track.info.codec === 'pcm-s16be') {
						track.info.codec = 'pcm-s16';
					} else if (track.info.codec === 'pcm-s24be') {
						track.info.codec = 'pcm-s24';
					} else if (track.info.codec === 'pcm-s32be') {
						track.info.codec = 'pcm-s32';
					} else if (track.info.codec === 'pcm-f32be') {
						track.info.codec = 'pcm-f32';
					} else if (track.info.codec === 'pcm-f64be') {
						track.info.codec = 'pcm-f64';
					}
				}
			}; break;

			case 'pcmC': {
				const track = this.currentTrack;
				if (!track) {
					break;
				}
				assert(track.info?.type === 'audio');

				slice.skip(1 + 3); // Version + flags

				// ISO/IEC 23003-5

				const formatFlags = readU8(slice);
				const isLittleEndian = Boolean(formatFlags & 0x01);
				const pcmSampleSize = readU8(slice);

				if (track.info.codec === 'pcm-s16be') {
					// ipcm

					if (isLittleEndian) {
						if (pcmSampleSize === 16) {
							track.info.codec = 'pcm-s16';
						} else if (pcmSampleSize === 24) {
							track.info.codec = 'pcm-s24';
						} else if (pcmSampleSize === 32) {
							track.info.codec = 'pcm-s32';
						} else {
							console.warn(`Invalid ipcm sample size ${pcmSampleSize}.`);
							track.info.codec = null;
						}
					} else {
						if (pcmSampleSize === 16) {
							track.info.codec = 'pcm-s16be';
						} else if (pcmSampleSize === 24) {
							track.info.codec = 'pcm-s24be';
						} else if (pcmSampleSize === 32) {
							track.info.codec = 'pcm-s32be';
						} else {
							console.warn(`Invalid ipcm sample size ${pcmSampleSize}.`);
							track.info.codec = null;
						}
					}
				} else if (track.info.codec === 'pcm-f32be') {
					// fpcm

					if (isLittleEndian) {
						if (pcmSampleSize === 32) {
							track.info.codec = 'pcm-f32';
						} else if (pcmSampleSize === 64) {
							track.info.codec = 'pcm-f64';
						} else {
							console.warn(`Invalid fpcm sample size ${pcmSampleSize}.`);
							track.info.codec = null;
						}
					} else {
						if (pcmSampleSize === 32) {
							track.info.codec = 'pcm-f32be';
						} else if (pcmSampleSize === 64) {
							track.info.codec = 'pcm-f64be';
						} else {
							console.warn(`Invalid fpcm sample size ${pcmSampleSize}.`);
							track.info.codec = null;
						}
					}
				}

				break;
			};

			case 'dOps': { // Used for Opus audio
				const track = this.currentTrack;
				if (!track) {
					break;
				}
				assert(track.info?.type === 'audio');

				slice.skip(1); // Version

				// https://www.opus-codec.org/docs/opus_in_isobmff.html
				const outputChannelCount = readU8(slice);
				const preSkip = readU16Be(slice);
				const inputSampleRate = readU32Be(slice);
				const outputGain = readI16Be(slice);
				const channelMappingFamily = readU8(slice);

				let channelMappingTable: Uint8Array;
				if (channelMappingFamily !== 0) {
					channelMappingTable = readBytes(slice, 2 + outputChannelCount);
				} else {
					channelMappingTable = new Uint8Array(0);
				}

				// https://datatracker.ietf.org/doc/html/draft-ietf-codec-oggopus-06
				const description = new Uint8Array(8 + 1 + 1 + 2 + 4 + 2 + 1 + channelMappingTable.byteLength);
				const view = new DataView(description.buffer);
				view.setUint32(0, 0x4f707573, false); // 'Opus'
				view.setUint32(4, 0x48656164, false); // 'Head'
				view.setUint8(8, 1); // Version
				view.setUint8(9, outputChannelCount);
				view.setUint16(10, preSkip, true);
				view.setUint32(12, inputSampleRate, true);
				view.setInt16(16, outputGain, true);
				view.setUint8(18, channelMappingFamily);
				description.set(channelMappingTable, 19);

				track.info.codecDescription = description;
				track.info.numberOfChannels = outputChannelCount;
				// Don't copy the input sample rate, irrelevant, and output sample rate is fixed
			}; break;

			case 'dfLa': { // Used for FLAC audio
				const track = this.currentTrack;
				if (!track) {
					break;
				}
				assert(track.info?.type === 'audio');

				slice.skip(4); // Version + flags

				// https://datatracker.ietf.org/doc/rfc9639/

				const BLOCK_TYPE_MASK = 0x7f;
				const LAST_METADATA_BLOCK_FLAG_MASK = 0x80;

				const startPos = slice.filePos;

				while (slice.filePos < boxEndPos) {
					const flagAndType = readU8(slice);
					const metadataBlockLength = readU24Be(slice);
					const type = flagAndType & BLOCK_TYPE_MASK;

					// It's a STREAMINFO block; let's extract the actual sample rate and channel count
					if (type === FlacBlockType.STREAMINFO) {
						slice.skip(10);

						// Extract sample rate and channel count
						const word = readU32Be(slice);
						const sampleRate = word >>> 12;
						const numberOfChannels = ((word >> 9) & 0b111) + 1;

						track.info.sampleRate = sampleRate;
						track.info.numberOfChannels = numberOfChannels;

						slice.skip(20);
					} else {
						// Simply skip ahead to the next block
						slice.skip(metadataBlockLength);
					}

					if (flagAndType & LAST_METADATA_BLOCK_FLAG_MASK) {
						break;
					}
				}

				const endPos = slice.filePos;
				slice.filePos = startPos;
				const bytes = readBytes(slice, endPos - startPos);

				const description = new Uint8Array(4 + bytes.byteLength);
				const view = new DataView(description.buffer);
				view.setUint32(0, 0x664c6143, false); // 'fLaC'
				description.set(bytes, 4);

				// Set the codec description to be 'fLaC' + all metadata blocks
				track.info.codecDescription = description;
			}; break;

			case 'stts': {
				const track = this.currentTrack;
				if (!track) {
					break;
				}

				if (!track.sampleTable) {
					break;
				}

				slice.skip(4); // Version + flags

				const entryCount = readU32Be(slice);

				let currentIndex = 0;
				let currentTimestamp = 0;

				for (let i = 0; i < entryCount; i++) {
					const sampleCount = readU32Be(slice);
					const sampleDelta = readU32Be(slice);

					track.sampleTable.sampleTimingEntries.push({
						startIndex: currentIndex,
						startDecodeTimestamp: currentTimestamp,
						count: sampleCount,
						delta: sampleDelta,
					});

					currentIndex += sampleCount;
					currentTimestamp += sampleCount * sampleDelta;
				}
			}; break;

			case 'ctts': {
				const track = this.currentTrack;
				if (!track) {
					break;
				}

				if (!track.sampleTable) {
					break;
				}

				slice.skip(1 + 3); // Version + flags

				const entryCount = readU32Be(slice);

				let sampleIndex = 0;
				for (let i = 0; i < entryCount; i++) {
					const sampleCount = readU32Be(slice);
					const sampleOffset = readI32Be(slice);

					track.sampleTable.sampleCompositionTimeOffsets.push({
						startIndex: sampleIndex,
						count: sampleCount,
						offset: sampleOffset,
					});

					sampleIndex += sampleCount;
				}
			}; break;

			case 'stsz': {
				const track = this.currentTrack;
				if (!track) {
					break;
				}

				if (!track.sampleTable) {
					break;
				}

				slice.skip(4); // Version + flags

				const sampleSize = readU32Be(slice);
				const sampleCount = readU32Be(slice);

				if (sampleSize === 0) {
					for (let i = 0; i < sampleCount; i++) {
						const sampleSize = readU32Be(slice);
						track.sampleTable.sampleSizes.push(sampleSize);
					}
				} else {
					track.sampleTable.sampleSizes.push(sampleSize);
				}
			}; break;

			case 'stz2': {
				const track = this.currentTrack;
				if (!track) {
					break;
				}

				if (!track.sampleTable) {
					break;
				}

				slice.skip(4); // Version + flags
				slice.skip(3); // Reserved

				const fieldSize = readU8(slice); // in bits
				const sampleCount = readU32Be(slice);

				const bytes = readBytes(slice, Math.ceil(sampleCount * fieldSize / 8));
				const bitstream = new Bitstream(bytes);

				for (let i = 0; i < sampleCount; i++) {
					const sampleSize = bitstream.readBits(fieldSize);
					track.sampleTable.sampleSizes.push(sampleSize);
				}
			}; break;

			case 'stss': {
				const track = this.currentTrack;
				if (!track) {
					break;
				}

				if (!track.sampleTable) {
					break;
				}

				slice.skip(4); // Version + flags

				track.sampleTable.keySampleIndices = [];

				const entryCount = readU32Be(slice);
				for (let i = 0; i < entryCount; i++) {
					const sampleIndex = readU32Be(slice) - 1; // Convert to 0-indexed
					track.sampleTable.keySampleIndices.push(sampleIndex);
				}

				if (track.sampleTable.keySampleIndices[0] !== 0) {
					// Some files don't mark the first sample a key sample, which is basically almost always incorrect.
					// Here, we correct for that mistake:
					track.sampleTable.keySampleIndices.unshift(0);
				}
			}; break;

			case 'stsc': {
				const track = this.currentTrack;
				if (!track) {
					break;
				}

				if (!track.sampleTable) {
					break;
				}

				slice.skip(4);

				const entryCount = readU32Be(slice);

				for (let i = 0; i < entryCount; i++) {
					const startChunkIndex = readU32Be(slice) - 1; // Convert to 0-indexed
					const samplesPerChunk = readU32Be(slice);
					const sampleDescriptionIndex = readU32Be(slice);

					track.sampleTable.sampleToChunk.push({
						startSampleIndex: -1,
						startChunkIndex,
						samplesPerChunk,
						sampleDescriptionIndex,
					});
				}

				let startSampleIndex = 0;
				for (let i = 0; i < track.sampleTable.sampleToChunk.length; i++) {
					track.sampleTable.sampleToChunk[i]!.startSampleIndex = startSampleIndex;

					if (i < track.sampleTable.sampleToChunk.length - 1) {
						const nextChunk = track.sampleTable.sampleToChunk[i + 1]!;
						const chunkCount = nextChunk.startChunkIndex
							- track.sampleTable.sampleToChunk[i]!.startChunkIndex;
						startSampleIndex += chunkCount * track.sampleTable.sampleToChunk[i]!.samplesPerChunk;
					}
				}
			}; break;

			case 'stco': {
				const track = this.currentTrack;
				if (!track) {
					break;
				}

				if (!track.sampleTable) {
					break;
				}

				slice.skip(4); // Version + flags

				const entryCount = readU32Be(slice);

				for (let i = 0; i < entryCount; i++) {
					const chunkOffset = readU32Be(slice);
					track.sampleTable.chunkOffsets.push(chunkOffset);
				}
			}; break;

			case 'co64': {
				const track = this.currentTrack;
				if (!track) {
					break;
				}

				if (!track.sampleTable) {
					break;
				}

				slice.skip(4); // Version + flags

				const entryCount = readU32Be(slice);

				for (let i = 0; i < entryCount; i++) {
					const chunkOffset = readU64Be(slice);
					track.sampleTable.chunkOffsets.push(chunkOffset);
				}
			}; break;

			case 'mvex': {
				this.isFragmented = true;
				this.readContiguousBoxes(slice.slice(contentStartPos, boxInfo.contentSize));
			}; break;

			case 'mehd': {
				const version = readU8(slice);
				slice.skip(3); // Flags

				const fragmentDuration = version === 1 ? readU64Be(slice) : readU32Be(slice);
				this.movieDurationInTimescale = fragmentDuration;
			}; break;

			case 'trex': {
				slice.skip(4); // Version + flags

				const trackId = readU32Be(slice);
				const defaultSampleDescriptionIndex = readU32Be(slice);
				const defaultSampleDuration = readU32Be(slice);
				const defaultSampleSize = readU32Be(slice);
				const defaultSampleFlags = readU32Be(slice);

				// We store these separately rather than in the tracks since the tracks may not exist yet
				this.fragmentTrackDefaults.push({
					trackId,
					defaultSampleDescriptionIndex,
					defaultSampleDuration,
					defaultSampleSize,
					defaultSampleFlags,
				});
			}; break;

			case 'tfra': {
				const version = readU8(slice);
				slice.skip(3); // Flags

				const trackId = readU32Be(slice);
				const track = this.tracks.find(x => x.id === trackId);
				if (!track) {
					break;
				}

				const word = readU32Be(slice);

				const lengthSizeOfTrafNum = (word & 0b110000) >> 4;
				const lengthSizeOfTrunNum = (word & 0b001100) >> 2;
				const lengthSizeOfSampleNum = word & 0b000011;

				const functions = [readU8, readU16Be, readU24Be, readU32Be];

				const readTrafNum = functions[lengthSizeOfTrafNum]!;
				const readTrunNum = functions[lengthSizeOfTrunNum]!;
				const readSampleNum = functions[lengthSizeOfSampleNum]!;

				const numberOfEntries = readU32Be(slice);
				for (let i = 0; i < numberOfEntries; i++) {
					const time = version === 1 ? readU64Be(slice) : readU32Be(slice);
					const moofOffset = version === 1 ? readU64Be(slice) : readU32Be(slice);

					readTrafNum(slice);
					readTrunNum(slice);
					readSampleNum(slice);

					track.fragmentLookupTable.push({
						timestamp: time,
						moofOffset,
					});
				}

				// Sort by timestamp in case it's not naturally sorted
				track.fragmentLookupTable.sort((a, b) => a.timestamp - b.timestamp);

				// Remove multiple entries for the same time
				for (let i = 0; i < track.fragmentLookupTable.length - 1; i++) {
					const entry1 = track.fragmentLookupTable[i]!;
					const entry2 = track.fragmentLookupTable[i + 1]!;

					if (entry1.timestamp === entry2.timestamp) {
						track.fragmentLookupTable.splice(i + 1, 1);
						i--;
					}
				}
			}; break;

			case 'moof': {
				this.currentFragment = {
					moofOffset: startPos,
					moofSize: boxInfo.totalSize,
					implicitBaseDataOffset: startPos,
					trackData: new Map(),
				};

				this.readContiguousBoxes(slice.slice(contentStartPos, boxInfo.contentSize));

				this.lastReadFragment = this.currentFragment;
				this.currentFragment = null;
			}; break;

			case 'traf': {
				assert(this.currentFragment);

				this.readContiguousBoxes(slice.slice(contentStartPos, boxInfo.contentSize));

				// It is possible that there is no current track, for example when we don't care about the track
				// referenced in the track fragment header.
				if (this.currentTrack) {
					const trackData = this.currentFragment.trackData.get(this.currentTrack.id);
					if (trackData) {
						const { currentFragmentState } = this.currentTrack;
						assert(currentFragmentState);

						if (currentFragmentState.startTimestamp !== null) {
							offsetFragmentTrackDataByTimestamp(trackData, currentFragmentState.startTimestamp);
							trackData.startTimestampIsFinal = true;
						}
					}

					this.currentTrack.currentFragmentState = null;
					this.currentTrack = null;
				}
			}; break;

			case 'tfhd': {
				assert(this.currentFragment);

				slice.skip(1); // Version

				const flags = readU24Be(slice);
				const baseDataOffsetPresent = Boolean(flags & 0x000001);
				const sampleDescriptionIndexPresent = Boolean(flags & 0x000002);
				const defaultSampleDurationPresent = Boolean(flags & 0x000008);
				const defaultSampleSizePresent = Boolean(flags & 0x000010);
				const defaultSampleFlagsPresent = Boolean(flags & 0x000020);
				const durationIsEmpty = Boolean(flags & 0x010000);
				const defaultBaseIsMoof = Boolean(flags & 0x020000);

				const trackId = readU32Be(slice);
				const track = this.tracks.find(x => x.id === trackId);
				if (!track) {
					// We don't care about this track
					break;
				}

				const defaults = this.fragmentTrackDefaults.find(x => x.trackId === trackId);

				this.currentTrack = track;
				track.currentFragmentState = {
					baseDataOffset: this.currentFragment.implicitBaseDataOffset,
					sampleDescriptionIndex: defaults?.defaultSampleDescriptionIndex ?? null,
					defaultSampleDuration: defaults?.defaultSampleDuration ?? null,
					defaultSampleSize: defaults?.defaultSampleSize ?? null,
					defaultSampleFlags: defaults?.defaultSampleFlags ?? null,
					startTimestamp: null,
				};

				if (baseDataOffsetPresent) {
					track.currentFragmentState.baseDataOffset = readU64Be(slice);
				} else if (defaultBaseIsMoof) {
					track.currentFragmentState.baseDataOffset = this.currentFragment.moofOffset;
				}
				if (sampleDescriptionIndexPresent) {
					track.currentFragmentState.sampleDescriptionIndex = readU32Be(slice);
				}
				if (defaultSampleDurationPresent) {
					track.currentFragmentState.defaultSampleDuration = readU32Be(slice);
				}
				if (defaultSampleSizePresent) {
					track.currentFragmentState.defaultSampleSize = readU32Be(slice);
				}
				if (defaultSampleFlagsPresent) {
					track.currentFragmentState.defaultSampleFlags = readU32Be(slice);
				}
				if (durationIsEmpty) {
					track.currentFragmentState.defaultSampleDuration = 0;
				}
			}; break;

			case 'tfdt': {
				const track = this.currentTrack;
				if (!track) {
					break;
				}

				assert(track.currentFragmentState);

				const version = readU8(slice);
				slice.skip(3); // Flags

				const baseMediaDecodeTime = version === 0 ? readU32Be(slice) : readU64Be(slice);
				track.currentFragmentState.startTimestamp = baseMediaDecodeTime;
			}; break;

			case 'trun': {
				const track = this.currentTrack;
				if (!track) {
					break;
				}

				assert(this.currentFragment);
				assert(track.currentFragmentState);

				if (this.currentFragment.trackData.has(track.id)) {
					console.warn('Can\'t have two trun boxes for the same track in one fragment. Ignoring...');
					break;
				}

				const version = readU8(slice);

				const flags = readU24Be(slice);
				const dataOffsetPresent = Boolean(flags & 0x000001);
				const firstSampleFlagsPresent = Boolean(flags & 0x000004);
				const sampleDurationPresent = Boolean(flags & 0x000100);
				const sampleSizePresent = Boolean(flags & 0x000200);
				const sampleFlagsPresent = Boolean(flags & 0x000400);
				const sampleCompositionTimeOffsetsPresent = Boolean(flags & 0x000800);

				const sampleCount = readU32Be(slice);

				let dataOffset = track.currentFragmentState.baseDataOffset;
				if (dataOffsetPresent) {
					dataOffset += readI32Be(slice);
				}
				let firstSampleFlags: number | null = null;
				if (firstSampleFlagsPresent) {
					firstSampleFlags = readU32Be(slice);
				}

				let currentOffset = dataOffset;

				if (sampleCount === 0) {
					// Don't associate the fragment with the track if it has no samples, this simplifies other code
					this.currentFragment.implicitBaseDataOffset = currentOffset;
					break;
				}

				let currentTimestamp = 0;

				const trackData: FragmentTrackData = {
					track,
					startTimestamp: 0,
					endTimestamp: 0,
					firstKeyFrameTimestamp: null,
					samples: [],
					presentationTimestamps: [],
					startTimestampIsFinal: false,
				};
				this.currentFragment.trackData.set(track.id, trackData);

				for (let i = 0; i < sampleCount; i++) {
					let sampleDuration: number;
					if (sampleDurationPresent) {
						sampleDuration = readU32Be(slice);
					} else {
						assert(track.currentFragmentState.defaultSampleDuration !== null);
						sampleDuration = track.currentFragmentState.defaultSampleDuration;
					}

					let sampleSize: number;
					if (sampleSizePresent) {
						sampleSize = readU32Be(slice);
					} else {
						assert(track.currentFragmentState.defaultSampleSize !== null);
						sampleSize = track.currentFragmentState.defaultSampleSize;
					}

					let sampleFlags: number;
					if (sampleFlagsPresent) {
						sampleFlags = readU32Be(slice);
					} else {
						assert(track.currentFragmentState.defaultSampleFlags !== null);
						sampleFlags = track.currentFragmentState.defaultSampleFlags;
					}
					if (i === 0 && firstSampleFlags !== null) {
						sampleFlags = firstSampleFlags;
					}

					let sampleCompositionTimeOffset = 0;
					if (sampleCompositionTimeOffsetsPresent) {
						if (version === 0) {
							sampleCompositionTimeOffset = readU32Be(slice);
						} else {
							sampleCompositionTimeOffset = readI32Be(slice);
						}
					}

					const isKeyFrame = !(sampleFlags & 0x00010000);

					trackData.samples.push({
						presentationTimestamp: currentTimestamp + sampleCompositionTimeOffset,
						duration: sampleDuration,
						byteOffset: currentOffset,
						byteSize: sampleSize,
						isKeyFrame,
					});

					currentOffset += sampleSize;
					currentTimestamp += sampleDuration;
				}

				trackData.presentationTimestamps = trackData.samples
					.map((x, i) => ({ presentationTimestamp: x.presentationTimestamp, sampleIndex: i }))
					.sort((a, b) => a.presentationTimestamp - b.presentationTimestamp);

				for (let i = 0; i < trackData.presentationTimestamps.length; i++) {
					const currentEntry = trackData.presentationTimestamps[i]!;
					const currentSample = trackData.samples[currentEntry.sampleIndex]!;

					if (trackData.firstKeyFrameTimestamp === null && currentSample.isKeyFrame) {
						trackData.firstKeyFrameTimestamp = currentSample.presentationTimestamp;
					}

					if (i < trackData.presentationTimestamps.length - 1) {
						// Update sample durations based on presentation order
						const nextEntry = trackData.presentationTimestamps[i + 1]!;
						currentSample.duration = nextEntry.presentationTimestamp - currentEntry.presentationTimestamp;
					}
				}

				const firstSample = trackData.samples[trackData.presentationTimestamps[0]!.sampleIndex]!;
				const lastSample = trackData.samples[last(trackData.presentationTimestamps)!.sampleIndex]!;

				trackData.startTimestamp = firstSample.presentationTimestamp;
				trackData.endTimestamp = lastSample.presentationTimestamp + lastSample.duration;

				this.currentFragment.implicitBaseDataOffset = currentOffset;
			}; break;

				// Metadata section
				// https://exiftool.org/TagNames/QuickTime.html
				// https://mp4workshop.com/about

			case 'udta': { // Contains either movie metadata or track metadata
				const iterator = this.iterateContiguousBoxes(slice.slice(contentStartPos, boxInfo.contentSize));

				for (const { boxInfo, slice } of iterator) {
					if (boxInfo.name !== 'meta' && !this.currentTrack) {
						const startPos = slice.filePos;
						this.metadataTags.raw ??= {};

						if (boxInfo.name[0] === '©') {
							// https://mp4workshop.com/about
							// Box name starting with © indicates "international text"
							this.metadataTags.raw[boxInfo.name] ??= readMetadataStringShort(slice);
						} else {
							this.metadataTags.raw[boxInfo.name] ??= readBytes(slice, boxInfo.contentSize);
						}

						slice.filePos = startPos;
					}

					switch (boxInfo.name) {
						case 'meta': {
							slice.skip(-boxInfo.headerSize);
							this.traverseBox(slice);
						}; break;

						case '©nam':
						case 'name': {
							if (this.currentTrack) {
								this.currentTrack.name = textDecoder.decode(readBytes(slice, boxInfo.contentSize));
							} else {
								this.metadataTags.title ??= readMetadataStringShort(slice);
							}
						}; break;

						case '©des': {
							if (!this.currentTrack) {
								this.metadataTags.description ??= readMetadataStringShort(slice);
							}
						}; break;

						case '©ART': {
							if (!this.currentTrack) {
								this.metadataTags.artist ??= readMetadataStringShort(slice);
							}
						}; break;

						case '©alb': {
							if (!this.currentTrack) {
								this.metadataTags.album ??= readMetadataStringShort(slice);
							}
						}; break;

						case 'albr': {
							if (!this.currentTrack) {
								this.metadataTags.albumArtist ??= readMetadataStringShort(slice);
							}
						}; break;

						case '©gen': {
							if (!this.currentTrack) {
								this.metadataTags.genre ??= readMetadataStringShort(slice);
							}
						}; break;

						case '©day': {
							if (!this.currentTrack) {
								const date = new Date(readMetadataStringShort(slice));
								if (!Number.isNaN(date.getTime())) {
									this.metadataTags.date ??= date;
								}
							}
						}; break;

						case '©cmt': {
							if (!this.currentTrack) {
								this.metadataTags.comment ??= readMetadataStringShort(slice);
							}
						}; break;

						case '©lyr': {
							if (!this.currentTrack) {
								this.metadataTags.lyrics ??= readMetadataStringShort(slice);
							}
						}; break;
					}
				}
			}; break;

			case 'meta': {
				if (this.currentTrack) {
					break; // Only care about movie-level metadata for now
				}

				// The 'meta' box comes in two flavors, one with flags/version and one without. To know which is which,
				// let's read the next 4 bytes, which are either the version or the size of the first subbox.
				const word = readU32Be(slice);
				const isQuickTime = word !== 0;

				this.currentMetadataKeys = new Map();

				if (isQuickTime) {
					this.readContiguousBoxes(slice.slice(contentStartPos, boxInfo.contentSize));
				} else {
					this.readContiguousBoxes(slice.slice(contentStartPos + 4, boxInfo.contentSize - 4));
				}

				this.currentMetadataKeys = null;
			}; break;

			case 'keys': {
				if (!this.currentMetadataKeys) {
					break;
				}

				slice.skip(4); // Version + flags

				const entryCount = readU32Be(slice);

				for (let i = 0; i < entryCount; i++) {
					const keySize = readU32Be(slice);
					slice.skip(4); // Key namespace
					const keyName = textDecoder.decode(readBytes(slice, keySize - 8));

					this.currentMetadataKeys.set(i + 1, keyName);
				}
			}; break;

			case 'ilst': {
				if (!this.currentMetadataKeys) {
					break;
				}

				const iterator = this.iterateContiguousBoxes(slice.slice(contentStartPos, boxInfo.contentSize));

				for (const { boxInfo, slice } of iterator) {
					let metadataKey = boxInfo.name;

					// Interpret the box name as a u32be
					const nameAsNumber = (metadataKey.charCodeAt(0) << 24)
						+ (metadataKey.charCodeAt(1) << 16)
						+ (metadataKey.charCodeAt(2) << 8)
						+ metadataKey.charCodeAt(3);

					if (this.currentMetadataKeys.has(nameAsNumber)) {
						// An entry exists for this number
						metadataKey = this.currentMetadataKeys.get(nameAsNumber)!;
					}

					const data = readDataBox(slice);

					this.metadataTags.raw ??= {};
					this.metadataTags.raw[metadataKey] ??= data;

					switch (metadataKey) {
						case '©nam':
						case 'titl':
						case 'com.apple.quicktime.title':
						case 'title': {
							if (typeof data === 'string') {
								this.metadataTags.title ??= data;
							}
						}; break;

						case '©des':
						case 'desc':
						case 'dscp':
						case 'com.apple.quicktime.description':
						case 'description': {
							if (typeof data === 'string') {
								this.metadataTags.description ??= data;
							}
						}; break;

						case '©ART':
						case 'com.apple.quicktime.artist':
						case 'artist': {
							if (typeof data === 'string') {
								this.metadataTags.artist ??= data;
							}
						}; break;

						case '©alb':
						case 'albm':
						case 'com.apple.quicktime.album':
						case 'album': {
							if (typeof data === 'string') {
								this.metadataTags.album ??= data;
							}
						}; break;

						case 'aART':
						case 'album_artist': {
							if (typeof data === 'string') {
								this.metadataTags.albumArtist ??= data;
							}
						}; break;

						case '©cmt':
						case 'com.apple.quicktime.comment':
						case 'comment': {
							if (typeof data === 'string') {
								this.metadataTags.comment ??= data;
							}
						}; break;

						case '©gen':
						case 'gnre':
						case 'com.apple.quicktime.genre':
						case 'genre': {
							if (typeof data === 'string') {
								this.metadataTags.genre ??= data;
							}
						}; break;

						case '©lyr':
						case 'lyrics': {
							if (typeof data === 'string') {
								this.metadataTags.lyrics ??= data;
							}
						}; break;

						case '©day':
						case 'rldt':
						case 'com.apple.quicktime.creationdate':
						case 'date': {
							if (typeof data === 'string') {
								const date = new Date(data);
								if (!Number.isNaN(date.getTime())) {
									this.metadataTags.date ??= date;
								}
							}
						}; break;

						case 'covr':
						case 'com.apple.quicktime.artwork': {
							if (data instanceof RichImageData) {
								this.metadataTags.images ??= [];
								this.metadataTags.images.push({
									data: data.data,
									kind: 'coverFront',
									mimeType: data.mimeType,
								});
							} else if (data instanceof Uint8Array) {
								this.metadataTags.images ??= [];
								this.metadataTags.images.push({
									data,
									kind: 'coverFront',
									mimeType: 'image/*',
								});
							}
						}; break;

						case 'track': {
							if (typeof data === 'string') {
								const parts = data.split('/');
								const trackNum = Number.parseInt(parts[0]!, 10);
								const tracksTotal = parts[1] && Number.parseInt(parts[1], 10);

								if (Number.isInteger(trackNum) && trackNum > 0) {
									this.metadataTags.trackNumber ??= trackNum;
								}
								if (tracksTotal && Number.isInteger(tracksTotal) && tracksTotal > 0) {
									this.metadataTags.tracksTotal ??= tracksTotal;
								}
							}
						}; break;

						case 'trkn': {
							if (data instanceof Uint8Array && data.length >= 6) {
								const view = toDataView(data);

								const trackNumber = view.getUint16(2, false);
								const tracksTotal = view.getUint16(4, false);

								if (trackNumber > 0) {
									this.metadataTags.trackNumber ??= trackNumber;
								}
								if (tracksTotal > 0) {
									this.metadataTags.tracksTotal ??= tracksTotal;
								}
							}
						}; break;

						case 'disc':
						case 'disk': {
							if (data instanceof Uint8Array && data.length >= 6) {
								const view = toDataView(data);

								const discNumber = view.getUint16(2, false);
								const discNumberMax = view.getUint16(4, false);

								if (discNumber > 0) {
									this.metadataTags.discNumber ??= discNumber;
								}
								if (discNumberMax > 0) {
									this.metadataTags.discsTotal ??= discNumberMax;
								}
							}
						}; break;
					}
				}
			}; break;
		}

		slice.filePos = boxEndPos;
		return true;
	}
}

abstract class IsobmffTrackBacking implements InputTrackBacking {
	packetToSampleIndex = new WeakMap<EncodedPacket, number>();
	packetToFragmentLocation = new WeakMap<EncodedPacket, {
		fragment: Fragment;
		sampleIndex: number;
	}>();

	constructor(public internalTrack: InternalTrack) {}

	getId() {
		return this.internalTrack.id;
	}

	getCodec(): MediaCodec | null {
		throw new Error('Not implemented on base class.');
	}

	getInternalCodecId() {
		return this.internalTrack.internalCodecId;
	}

	getName() {
		return this.internalTrack.name;
	}

	getLanguageCode() {
		return this.internalTrack.languageCode;
	}

	getTimeResolution() {
		return this.internalTrack.timescale;
	}

	async computeDuration() {
		const lastPacket = await this.getPacket(Infinity, { metadataOnly: true });
		return (lastPacket?.timestamp ?? 0) + (lastPacket?.duration ?? 0);
	}

	async getFirstTimestamp() {
		const firstPacket = await this.getFirstPacket({ metadataOnly: true });
		return firstPacket?.timestamp ?? 0;
	}

	async getFirstPacket(options: PacketRetrievalOptions) {
		const regularPacket = await this.fetchPacketForSampleIndex(0, options);
		if (regularPacket || !this.internalTrack.demuxer.isFragmented) {
			// If there's a non-fragmented packet, always prefer that
			return regularPacket;
		}

		return this.performFragmentedLookup(
			null,
			(fragment) => {
				const trackData = fragment.trackData.get(this.internalTrack.id);
				if (trackData) {
					return {
						sampleIndex: 0,
						correctSampleFound: true,
					};
				}

				return {
					sampleIndex: -1,
					correctSampleFound: false,
				};
			},
			-Infinity, // Use -Infinity as a search timestamp to avoid using the lookup entries
			Infinity,
			options,
		);
	}

	private mapTimestampIntoTimescale(timestamp: number) {
		// Do a little rounding to catch cases where the result is very close to an integer. If it is, it's likely
		// that the number was originally an integer divided by the timescale. For stability, it's best
		// to return the integer in this case.
		return roundToPrecision(timestamp * this.internalTrack.timescale, 14) + this.internalTrack.editListOffset;
	}

	async getPacket(timestamp: number, options: PacketRetrievalOptions) {
		const timestampInTimescale = this.mapTimestampIntoTimescale(timestamp);

		const sampleTable = this.internalTrack.demuxer.getSampleTableForTrack(this.internalTrack);
		const sampleIndex = getSampleIndexForTimestamp(sampleTable, timestampInTimescale);
		const regularPacket = await this.fetchPacketForSampleIndex(sampleIndex, options);

		if (!sampleTableIsEmpty(sampleTable) || !this.internalTrack.demuxer.isFragmented) {
			// Prefer the non-fragmented packet
			return regularPacket;
		}

		return this.performFragmentedLookup(
			null,
			(fragment) => {
				const trackData = fragment.trackData.get(this.internalTrack.id);
				if (!trackData) {
					return { sampleIndex: -1, correctSampleFound: false };
				}

				const index = binarySearchLessOrEqual(
					trackData.presentationTimestamps,
					timestampInTimescale,
					x => x.presentationTimestamp,
				);

				const sampleIndex = index !== -1 ? trackData.presentationTimestamps[index]!.sampleIndex : -1;
				const correctSampleFound = index !== -1 && timestampInTimescale < trackData.endTimestamp;

				return { sampleIndex, correctSampleFound };
			},
			timestampInTimescale,
			timestampInTimescale,
			options,
		);
	}

	async getNextPacket(packet: EncodedPacket, options: PacketRetrievalOptions) {
		const regularSampleIndex = this.packetToSampleIndex.get(packet);

		if (regularSampleIndex !== undefined) {
			// Prefer the non-fragmented packet
			return this.fetchPacketForSampleIndex(regularSampleIndex + 1, options);
		}

		const locationInFragment = this.packetToFragmentLocation.get(packet);
		if (locationInFragment === undefined) {
			throw new Error('Packet was not created from this track.');
		}

		return this.performFragmentedLookup(
			locationInFragment.fragment,
			(fragment) => {
				if (fragment === locationInFragment.fragment) {
					const trackData = fragment.trackData.get(this.internalTrack.id)!;
					if (locationInFragment.sampleIndex + 1 < trackData.samples.length) {
						// We can simply take the next sample in the fragment
						return {
							sampleIndex: locationInFragment.sampleIndex + 1,
							correctSampleFound: true,
						};
					}
				} else {
					const trackData = fragment.trackData.get(this.internalTrack.id);
					if (trackData) {
						return {
							sampleIndex: 0,
							correctSampleFound: true,
						};
					}
				}

				return {
					sampleIndex: -1,
					correctSampleFound: false,
				};
			},
			-Infinity, // Use -Infinity as a search timestamp to avoid using the lookup entries
			Infinity,
			options,
		);
	}

	async getKeyPacket(timestamp: number, options: PacketRetrievalOptions) {
		const timestampInTimescale = this.mapTimestampIntoTimescale(timestamp);

		const sampleTable = this.internalTrack.demuxer.getSampleTableForTrack(this.internalTrack);
		const sampleIndex = getSampleIndexForTimestamp(sampleTable, timestampInTimescale);
		const keyFrameSampleIndex = sampleIndex === -1
			? -1
			: getRelevantKeyframeIndexForSample(sampleTable, sampleIndex);
		const regularPacket = await this.fetchPacketForSampleIndex(keyFrameSampleIndex, options);

		if (!sampleTableIsEmpty(sampleTable) || !this.internalTrack.demuxer.isFragmented) {
			// Prefer the non-fragmented packet
			return regularPacket;
		}

		return this.performFragmentedLookup(
			null,
			(fragment) => {
				const trackData = fragment.trackData.get(this.internalTrack.id);
				if (!trackData) {
					return { sampleIndex: -1, correctSampleFound: false };
				}

				const index = findLastIndex(trackData.presentationTimestamps, (x) => {
					const sample = trackData.samples[x.sampleIndex]!;
					return sample.isKeyFrame && x.presentationTimestamp <= timestampInTimescale;
				});

				const sampleIndex = index !== -1 ? trackData.presentationTimestamps[index]!.sampleIndex : -1;
				const correctSampleFound = index !== -1 && timestampInTimescale < trackData.endTimestamp;

				return { sampleIndex, correctSampleFound };
			},
			timestampInTimescale,
			timestampInTimescale,
			options,
		);
	}

	async getNextKeyPacket(packet: EncodedPacket, options: PacketRetrievalOptions) {
		const regularSampleIndex = this.packetToSampleIndex.get(packet);
		if (regularSampleIndex !== undefined) {
			// Prefer the non-fragmented packet
			const sampleTable = this.internalTrack.demuxer.getSampleTableForTrack(this.internalTrack);
			const nextKeyFrameSampleIndex = getNextKeyframeIndexForSample(sampleTable, regularSampleIndex);
			return this.fetchPacketForSampleIndex(nextKeyFrameSampleIndex, options);
		}

		const locationInFragment = this.packetToFragmentLocation.get(packet);
		if (locationInFragment === undefined) {
			throw new Error('Packet was not created from this track.');
		}

		return this.performFragmentedLookup(
			locationInFragment.fragment,
			(fragment) => {
				if (fragment === locationInFragment.fragment) {
					const trackData = fragment.trackData.get(this.internalTrack.id)!;
					const nextKeyFrameIndex = trackData.samples.findIndex(
						(x, i) => x.isKeyFrame && i > locationInFragment.sampleIndex,
					);

					if (nextKeyFrameIndex !== -1) {
						// We can simply take the next key frame in the fragment
						return {
							sampleIndex: nextKeyFrameIndex,
							correctSampleFound: true,
						};
					}
				} else {
					const trackData = fragment.trackData.get(this.internalTrack.id);
					if (trackData && trackData.firstKeyFrameTimestamp !== null) {
						const keyFrameIndex = trackData.samples.findIndex(x => x.isKeyFrame);
						assert(keyFrameIndex !== -1); // There must be one

						return {
							sampleIndex: keyFrameIndex,
							correctSampleFound: true,
						};
					}
				}

				return {
					sampleIndex: -1,
					correctSampleFound: false,
				};
			},
			-Infinity, // Use -Infinity as a search timestamp to avoid using the lookup entries
			Infinity,
			options,
		);
	}

	private async fetchPacketForSampleIndex(sampleIndex: number, options: PacketRetrievalOptions) {
		if (sampleIndex === -1) {
			return null;
		}

		const sampleTable = this.internalTrack.demuxer.getSampleTableForTrack(this.internalTrack);
		const sampleInfo = getSampleInfo(sampleTable, sampleIndex);
		if (!sampleInfo) {
			return null;
		}

		let data: Uint8Array;
		if (options.metadataOnly) {
			data = PLACEHOLDER_DATA;
		} else {
			let slice = this.internalTrack.demuxer.reader.requestSlice(
				sampleInfo.sampleOffset,
				sampleInfo.sampleSize,
			);
			if (slice instanceof Promise) slice = await slice;
			assert(slice);

			data = readBytes(slice, sampleInfo.sampleSize);
		}

		const timestamp = (sampleInfo.presentationTimestamp - this.internalTrack.editListOffset)
			/ this.internalTrack.timescale;
		const duration = sampleInfo.duration / this.internalTrack.timescale;
		const packet = new EncodedPacket(
			data,
			sampleInfo.isKeyFrame ? 'key' : 'delta',
			timestamp,
			duration,
			sampleIndex,
			sampleInfo.sampleSize,
		);

		this.packetToSampleIndex.set(packet, sampleIndex);

		return packet;
	}

	private async fetchPacketInFragment(fragment: Fragment, sampleIndex: number, options: PacketRetrievalOptions) {
		if (sampleIndex === -1) {
			return null;
		}

		const trackData = fragment.trackData.get(this.internalTrack.id)!;
		const fragmentSample = trackData.samples[sampleIndex];
		assert(fragmentSample);

		let data: Uint8Array;
		if (options.metadataOnly) {
			data = PLACEHOLDER_DATA;
		} else {
			let slice = this.internalTrack.demuxer.reader.requestSlice(
				fragmentSample.byteOffset,
				fragmentSample.byteSize,
			);
			if (slice instanceof Promise) slice = await slice;
			assert(slice);

			data = readBytes(slice, fragmentSample.byteSize);
		}

		const timestamp = (fragmentSample.presentationTimestamp - this.internalTrack.editListOffset)
			/ this.internalTrack.timescale;
		const duration = fragmentSample.duration / this.internalTrack.timescale;
		const packet = new EncodedPacket(
			data,
			fragmentSample.isKeyFrame ? 'key' : 'delta',
			timestamp,
			duration,
			fragment.moofOffset + sampleIndex,
			fragmentSample.byteSize,
		);

		this.packetToFragmentLocation.set(packet, { fragment, sampleIndex });

		return packet;
	}

	/** Looks for a packet in the fragments while trying to load as few fragments as possible to retrieve it. */
	private async performFragmentedLookup(
		// The fragment where we start looking
		startFragment: Fragment | null,
		// This function returns the best-matching sample in a given fragment
		getMatchInFragment: (fragment: Fragment) => { sampleIndex: number; correctSampleFound: boolean },
		// The timestamp with which we can search the lookup table
		searchTimestamp: number,
		// The timestamp for which we know the correct sample will not come after it
		latestTimestamp: number,
		options: PacketRetrievalOptions,
	): Promise<EncodedPacket | null> {
		const demuxer = this.internalTrack.demuxer;

		let currentFragment: Fragment | null = null;
		let bestFragment: Fragment | null = null;
		let bestSampleIndex = -1;

		if (startFragment) {
			const { sampleIndex, correctSampleFound } = getMatchInFragment(startFragment);

			if (correctSampleFound) {
				return this.fetchPacketInFragment(startFragment, sampleIndex, options);
			}

			if (sampleIndex !== -1) {
				bestFragment = startFragment;
				bestSampleIndex = sampleIndex;
			}
		}

		// Search for a lookup entry; this way, we won't need to start searching from the start of the file
		// but can jump right into the correct fragment (or at least nearby).
		const lookupEntryIndex = binarySearchLessOrEqual(
			this.internalTrack.fragmentLookupTable,
			searchTimestamp,
			x => x.timestamp,
		);
		const lookupEntry = lookupEntryIndex !== -1
			? this.internalTrack.fragmentLookupTable[lookupEntryIndex]!
			: null;

		const positionCacheIndex = binarySearchLessOrEqual(
			this.internalTrack.fragmentPositionCache,
			searchTimestamp,
			x => x.startTimestamp,
		);
		const positionCacheEntry = positionCacheIndex !== -1
			? this.internalTrack.fragmentPositionCache[positionCacheIndex]!
			: null;

		const lookupEntryPosition = Math.max(
			lookupEntry?.moofOffset ?? 0,
			positionCacheEntry?.moofOffset ?? 0,
		) || null;

		let currentPos: number;

		if (!startFragment) {
			currentPos = lookupEntryPosition ?? 0;
		} else {
			if (lookupEntryPosition === null || startFragment.moofOffset >= lookupEntryPosition) {
				currentPos = startFragment.moofOffset + startFragment.moofSize;
				currentFragment = startFragment;
			} else {
				// Use the lookup entry
				currentPos = lookupEntryPosition;
			}
		}

		while (true) {
			if (currentFragment) {
				const trackData = currentFragment.trackData.get(this.internalTrack.id);
				if (trackData && trackData.startTimestamp > latestTimestamp) {
					// We're already past the upper bound, no need to keep searching
					break;
				}
			}

			// Load the header
			let slice = demuxer.reader.requestSliceRange(currentPos, MIN_BOX_HEADER_SIZE, MAX_BOX_HEADER_SIZE);
			if (slice instanceof Promise) slice = await slice;
			if (!slice) break;

			const boxStartPos = currentPos;
			const boxInfo = readBoxHeader(slice);
			if (!boxInfo) {
				break;
			}

			if (boxInfo.name === 'moof') {
				currentFragment = await demuxer.readFragment(boxStartPos);
				const { sampleIndex, correctSampleFound } = getMatchInFragment(currentFragment);
				if (correctSampleFound) {
					return this.fetchPacketInFragment(currentFragment, sampleIndex, options);
				}
				if (sampleIndex !== -1) {
					bestFragment = currentFragment;
					bestSampleIndex = sampleIndex;
				}
			}

			currentPos = boxStartPos + boxInfo.totalSize;
		}

		// Catch faulty lookup table entries
		if (lookupEntry && (!bestFragment || bestFragment.moofOffset < lookupEntry.moofOffset)) {
			// The lookup table entry lied to us! We found a lookup entry but no fragment there that satisfied
			// the match. In this case, let's search again but using the lookup entry before that.
			const previousLookupEntry = this.internalTrack.fragmentLookupTable[lookupEntryIndex - 1];
			assert(!previousLookupEntry || previousLookupEntry.timestamp < lookupEntry.timestamp);

			const newSearchTimestamp = previousLookupEntry?.timestamp ?? -Infinity;
			return this.performFragmentedLookup(
				null,
				getMatchInFragment,
				newSearchTimestamp,
				latestTimestamp,
				options,
			);
		}

		if (bestFragment) {
			// If we finished looping but didn't find a perfect match, still return the best match we found
			return this.fetchPacketInFragment(bestFragment, bestSampleIndex, options);
		}

		return null;
	}
}

class IsobmffVideoTrackBacking extends IsobmffTrackBacking implements InputVideoTrackBacking {
	override internalTrack: InternalVideoTrack;
	decoderConfigPromise: Promise<VideoDecoderConfig> | null = null;

	constructor(internalTrack: InternalVideoTrack) {
		super(internalTrack);
		this.internalTrack = internalTrack;
	}

	override getCodec(): VideoCodec | null {
		return this.internalTrack.info.codec;
	}

	getCodedWidth() {
		return this.internalTrack.info.width;
	}

	getCodedHeight() {
		return this.internalTrack.info.height;
	}

	getRotation() {
		return this.internalTrack.rotation;
	}

	async getColorSpace(): Promise<VideoColorSpaceInit> {
		return {
			primaries: this.internalTrack.info.colorSpace?.primaries,
			transfer: this.internalTrack.info.colorSpace?.transfer,
			matrix: this.internalTrack.info.colorSpace?.matrix,
			fullRange: this.internalTrack.info.colorSpace?.fullRange,
		};
	}

	async canBeTransparent() {
		return false;
	}

	async getDecoderConfig(): Promise<VideoDecoderConfig | null> {
		if (!this.internalTrack.info.codec) {
			return null;
		}

		return this.decoderConfigPromise ??= (async (): Promise<VideoDecoderConfig> => {
			if (this.internalTrack.info.codec === 'vp9' && !this.internalTrack.info.vp9CodecInfo) {
				const firstPacket = await this.getFirstPacket({});
				this.internalTrack.info.vp9CodecInfo = firstPacket && extractVp9CodecInfoFromPacket(firstPacket.data);
			} else if (this.internalTrack.info.codec === 'av1' && !this.internalTrack.info.av1CodecInfo) {
				const firstPacket = await this.getFirstPacket({});
				this.internalTrack.info.av1CodecInfo = firstPacket && extractAv1CodecInfoFromPacket(firstPacket.data);
			}

			return {
				codec: extractVideoCodecString(this.internalTrack.info),
				codedWidth: this.internalTrack.info.width,
				codedHeight: this.internalTrack.info.height,
				description: this.internalTrack.info.codecDescription ?? undefined,
				colorSpace: this.internalTrack.info.colorSpace ?? undefined,
			};
		})();
	}
}

class IsobmffAudioTrackBacking extends IsobmffTrackBacking implements InputAudioTrackBacking {
	override internalTrack: InternalAudioTrack;
	decoderConfig: AudioDecoderConfig | null = null;

	constructor(internalTrack: InternalAudioTrack) {
		super(internalTrack);
		this.internalTrack = internalTrack;
	}

	override getCodec(): AudioCodec | null {
		return this.internalTrack.info.codec;
	}

	getNumberOfChannels() {
		return this.internalTrack.info.numberOfChannels;
	}

	getSampleRate() {
		return this.internalTrack.info.sampleRate;
	}

	async getDecoderConfig(): Promise<AudioDecoderConfig | null> {
		if (!this.internalTrack.info.codec) {
			return null;
		}

		return this.decoderConfig ??= {
			codec: extractAudioCodecString(this.internalTrack.info),
			numberOfChannels: this.internalTrack.info.numberOfChannels,
			sampleRate: this.internalTrack.info.sampleRate,
			description: this.internalTrack.info.codecDescription ?? undefined,
		};
	}
}

class IsobmffSubtitleTrackBacking extends IsobmffTrackBacking implements InputSubtitleTrackBacking {
	override internalTrack: InternalSubtitleTrack;

	constructor(internalTrack: InternalSubtitleTrack) {
		super(internalTrack);
		this.internalTrack = internalTrack;
	}

	override getCodec(): SubtitleCodec | null {
		return this.internalTrack.info.codec;
	}

	getCodecPrivate(): string | null {
		return this.internalTrack.info.codecPrivateText;
	}

	async *getCues(): AsyncGenerator<SubtitleCue> {
		// Use the existing packet reading infrastructure
		let packet = await this.getFirstPacket({});

		while (packet) {
			// Parse WebVTT box structure or plain text
			let text = '';

			if (this.internalTrack.info.codec === 'webvtt') {
				// WebVTT in MP4 is stored as a series of boxes
				const dataBytes = new Uint8Array(packet.data);
				const dataSlice = new FileSlice(
					dataBytes,
					new DataView(dataBytes.buffer, dataBytes.byteOffset, dataBytes.byteLength),
					0,
					0,
					dataBytes.length,
				);

				while (dataSlice.remainingLength > 0) {
					const boxHeader = readBoxHeader(dataSlice);
					if (!boxHeader) break;

					if (boxHeader.name === 'vttc') {
						// WebVTT cue box, contains the actual text
						// Skip to content and continue parsing nested boxes
						const vttcEnd = dataSlice.filePos + boxHeader.contentSize;

						while (dataSlice.filePos < vttcEnd && dataSlice.remainingLength > 0) {
							const innerBox = readBoxHeader(dataSlice);
							if (!innerBox) break;

							if (innerBox.name === 'payl') {
								// Payload box contains the actual text
								const textBytes = readBytes(dataSlice, innerBox.contentSize);
								const decoder = new TextDecoder('utf-8');
								text += decoder.decode(textBytes);
							} else {
								// Skip unknown boxes
								dataSlice.skip(innerBox.contentSize);
							}
						}
					} else if (boxHeader.name === 'vtte') {
						// Empty cue box, skip it
						dataSlice.skip(boxHeader.contentSize);
					} else {
						// Skip unknown boxes
						dataSlice.skip(boxHeader.contentSize);
					}
				}
			} else {
				// Plain text for other subtitle formats (tx3g, etc.)
				const decoder = new TextDecoder('utf-8');
				text = decoder.decode(packet.data);
			}

			if (text) {
				// Only yield cues with actual text content
				yield {
					timestamp: packet.timestamp,
					duration: packet.duration,
					text,
				};
			}

			packet = await this.getNextPacket(packet, {});
		}
	}
}

const getSampleIndexForTimestamp = (sampleTable: SampleTable, timescaleUnits: number) => {
	if (sampleTable.presentationTimestamps) {
		const index = binarySearchLessOrEqual(
			sampleTable.presentationTimestamps,
			timescaleUnits,
			x => x.presentationTimestamp,
		);
		if (index === -1) {
			return -1;
		}

		return sampleTable.presentationTimestamps[index]!.sampleIndex;
	} else {
		const index = binarySearchLessOrEqual(
			sampleTable.sampleTimingEntries,
			timescaleUnits,
			x => x.startDecodeTimestamp,
		);
		if (index === -1) {
			return -1;
		}

		const entry = sampleTable.sampleTimingEntries[index]!;
		return entry.startIndex
			+ Math.min(Math.floor((timescaleUnits - entry.startDecodeTimestamp) / entry.delta), entry.count - 1);
	}
};

type SampleInfo = {
	presentationTimestamp: number;
	duration: number;
	sampleOffset: number;
	sampleSize: number;
	chunkOffset: number;
	chunkSize: number;
	isKeyFrame: boolean;
};

const getSampleInfo = (sampleTable: SampleTable, sampleIndex: number): SampleInfo | null => {
	const timingEntryIndex = binarySearchLessOrEqual(sampleTable.sampleTimingEntries, sampleIndex, x => x.startIndex);
	const timingEntry = sampleTable.sampleTimingEntries[timingEntryIndex];
	if (!timingEntry || timingEntry.startIndex + timingEntry.count <= sampleIndex) {
		return null;
	}

	const decodeTimestamp = timingEntry.startDecodeTimestamp
		+ (sampleIndex - timingEntry.startIndex) * timingEntry.delta;
	let presentationTimestamp = decodeTimestamp;
	const offsetEntryIndex = binarySearchLessOrEqual(
		sampleTable.sampleCompositionTimeOffsets,
		sampleIndex,
		x => x.startIndex,
	);
	const offsetEntry = sampleTable.sampleCompositionTimeOffsets[offsetEntryIndex];
	if (offsetEntry && sampleIndex - offsetEntry.startIndex < offsetEntry.count) {
		presentationTimestamp += offsetEntry.offset;
	}

	const sampleSize = sampleTable.sampleSizes[Math.min(sampleIndex, sampleTable.sampleSizes.length - 1)]!;
	const chunkEntryIndex = binarySearchLessOrEqual(sampleTable.sampleToChunk, sampleIndex, x => x.startSampleIndex);
	const chunkEntry = sampleTable.sampleToChunk[chunkEntryIndex];
	assert(chunkEntry);

	const chunkIndex = chunkEntry.startChunkIndex
		+ Math.floor((sampleIndex - chunkEntry.startSampleIndex) / chunkEntry.samplesPerChunk);
	const chunkOffset = sampleTable.chunkOffsets[chunkIndex]!;

	const startSampleIndexOfChunk = chunkEntry.startSampleIndex
		+ (chunkIndex - chunkEntry.startChunkIndex) * chunkEntry.samplesPerChunk;
	let chunkSize = 0;
	let sampleOffset = chunkOffset;

	if (sampleTable.sampleSizes.length === 1) {
		sampleOffset += sampleSize * (sampleIndex - startSampleIndexOfChunk);
		chunkSize += sampleSize * chunkEntry.samplesPerChunk;
	} else {
		for (let i = startSampleIndexOfChunk; i < startSampleIndexOfChunk + chunkEntry.samplesPerChunk; i++) {
			const sampleSize = sampleTable.sampleSizes[i]!;

			if (i < sampleIndex) {
				sampleOffset += sampleSize;
			}
			chunkSize += sampleSize;
		}
	}

	let duration = timingEntry.delta;
	if (sampleTable.presentationTimestamps) {
		// In order to accurately compute the duration, we need to take the duration to the next sample in presentation
		// order, not in decode order
		const presentationIndex = sampleTable.presentationTimestampIndexMap![sampleIndex];
		assert(presentationIndex !== undefined);

		if (presentationIndex < sampleTable.presentationTimestamps.length - 1) {
			const nextEntry = sampleTable.presentationTimestamps[presentationIndex + 1]!;
			const nextPresentationTimestamp = nextEntry.presentationTimestamp;
			duration = nextPresentationTimestamp - presentationTimestamp;
		}
	}

	return {
		presentationTimestamp,
		duration,
		sampleOffset,
		sampleSize,
		chunkOffset,
		chunkSize,
		isKeyFrame: sampleTable.keySampleIndices
			? binarySearchExact(sampleTable.keySampleIndices, sampleIndex, x => x) !== -1
			: true,
	};
};

const getRelevantKeyframeIndexForSample = (sampleTable: SampleTable, sampleIndex: number) => {
	if (!sampleTable.keySampleIndices) {
		return sampleIndex;
	}

	const index = binarySearchLessOrEqual(sampleTable.keySampleIndices, sampleIndex, x => x);
	return sampleTable.keySampleIndices[index] ?? -1;
};

const getNextKeyframeIndexForSample = (sampleTable: SampleTable, sampleIndex: number) => {
	if (!sampleTable.keySampleIndices) {
		return sampleIndex + 1;
	}

	const index = binarySearchLessOrEqual(sampleTable.keySampleIndices, sampleIndex, x => x);
	return sampleTable.keySampleIndices[index + 1] ?? -1;
};

const offsetFragmentTrackDataByTimestamp = (trackData: FragmentTrackData, timestamp: number) => {
	trackData.startTimestamp += timestamp;
	trackData.endTimestamp += timestamp;

	for (const sample of trackData.samples) {
		sample.presentationTimestamp += timestamp;
	}
	for (const entry of trackData.presentationTimestamps) {
		entry.presentationTimestamp += timestamp;
	}
};

/** Extracts the rotation component from a transformation matrix, in degrees. */
const extractRotationFromMatrix = (matrix: TransformationMatrix) => {
	const [m11, , , m21] = matrix;

	const scaleX = Math.hypot(m11, m21);

	const cosTheta = m11 / scaleX;
	const sinTheta = m21 / scaleX;

	// Invert the rotation because matrices are post-multiplied in ISOBMFF
	const result = -Math.atan2(sinTheta, cosTheta) * (180 / Math.PI);

	if (!Number.isFinite(result)) {
		// Can happen if the entire matrix is 0, for example
		return 0;
	}

	return result;
};

const sampleTableIsEmpty = (sampleTable: SampleTable) => {
	return sampleTable.sampleSizes.length === 0;
};<|MERGE_RESOLUTION|>--- conflicted
+++ resolved
@@ -949,19 +949,11 @@
 						if (lowercaseBoxName === 'wvtt') {
 							track.info.codec = 'webvtt';
 						} else if (lowercaseBoxName === 'tx3g' || lowercaseBoxName === 'text') {
-<<<<<<< HEAD
-							// 3GPP Timed Text - treat as SRT
-							track.info.codec = 'srt';
-						} else if (lowercaseBoxName === 'stpp') {
-							// TTML/XML subtitles - treat as WebVTT for now
-							track.info.codec = 'webvtt';
-=======
 							// 3GPP Timed Text
 							track.info.codec = 'tx3g';
 						} else if (lowercaseBoxName === 'stpp') {
 							// TTML/IMSC subtitles
 							track.info.codec = 'ttml';
->>>>>>> 85ae117a
 						}
 
 						this.readContiguousBoxes(
